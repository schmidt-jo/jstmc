--- conflicted
+++ resolved
@@ -2,12 +2,8 @@
 import typing
 
 import pathlib as plib
-<<<<<<< HEAD
-from jstmc import events, options
-=======
 from jstmc import events
 import pypsi
->>>>>>> e451af73
 import numpy as np
 import pypulseq as pp
 import logging
@@ -74,13 +70,9 @@
             log_module.error(err)
             raise AttributeError(err)
         # find starting point of adc
-<<<<<<< HEAD
-        t_start = self.adc.t_delay_s
-=======
         # From Pulseq: According to the information from Klaus Scheffler and indirectly from Siemens this
         # is the present convention - the samples are shifted by 0.5 dwell
         t_start = self.adc.t_delay_s + self.adc.t_dwell_s / 2
->>>>>>> e451af73
         # set adc sampling point times
         t_adc_sampling = np.arange(self.adc.num_samples) * self.adc.t_dwell_s
         # interpolate grad amp values for adc positions
@@ -101,32 +93,19 @@
         area_pre = pre_read_area + np.trapz(grad_amps_pre, t_pre)
         # first adc position is at t_start, then we sample each dwell time in between the grad might change
         # hence we want to calculate the area between each step
-<<<<<<< HEAD
-        grad_areas_for_t_adc = np.zeros_like(grad_amp_for_t_adc)
-        for amp_idx in np.arange(1, grad_areas_for_t_adc.shape[0]):
-            grad_areas_for_t_adc[amp_idx] = grad_areas_for_t_adc[amp_idx-1] + np.trapz(
-                grad_amp_for_t_adc[amp_idx-1:amp_idx+1], dx=self.adc.t_dwell_s
-=======
 
         grad_areas_for_t_adc = np.zeros_like(grad_amp_for_t_adc)
         for amp_idx in np.arange(1, grad_areas_for_t_adc.shape[0]):
             grad_areas_for_t_adc[amp_idx] = grad_areas_for_t_adc[amp_idx - 1] + np.trapz(
                 grad_amp_for_t_adc[amp_idx - 1:amp_idx + 1], dx=self.adc.t_dwell_s
->>>>>>> e451af73
             )
 
         # calculate k-positions
         k_pos = (area_pre + grad_areas_for_t_adc) / fs_grad_area
         return k_pos
 
-<<<<<<< HEAD
-
-    @classmethod
-    def excitation_slice_sel(cls, params: options.SequenceParameters, system: pp.Opts,
-=======
     @classmethod
     def excitation_slice_sel(cls, pyp_interface: pypsi.Params.pypulseq, system: pp.Opts,
->>>>>>> e451af73
                              use_slice_spoiling: bool = True, adjust_ramp_area: float = 0.0):
         # Excitation
         log_module.info("setup excitation")
@@ -134,17 +113,6 @@
             spoiling_moment = pyp_interface.grad_moment_slice_spoiling
         else:
             spoiling_moment = 2e-7
-<<<<<<< HEAD
-        if params.extRfExc:
-            log_module.info(f"rf -- loading rfpf from file: {params.extRfExc}")
-            rf = events.RF.load_from_rfpf(
-                fname=params.extRfExc, flip_angle_rad=params.excitationRadFA, phase_rad=params.excitationRadRfPhase,
-                system=system, duration_s=params.excitationDuration * 1e-6, pulse_type='excitation'
-            )
-        else:
-            log_module.info(f"rf -- build gauss pulse")
-            time_bw_prod = params.excitationTimeBwProd
-=======
         if pyp_interface.ext_rf_exc:
             log_module.info(f"rf -- loading rfpf from file: {pyp_interface.ext_rf_exc}")
             rf = events.RF.load_from_pypsi_pulse(
@@ -156,7 +124,6 @@
         else:
             log_module.info(f"rf -- build gauss pulse")
             time_bw_prod = pyp_interface.excitation_rf_time_bw_prod
->>>>>>> e451af73
             rf = events.RF.make_gauss_pulse(
                 flip_angle_rad=pyp_interface.excitation_rf_rad_fa,
                 phase_rad=pyp_interface.excitation_rf_rad_phase,
@@ -190,11 +157,7 @@
         return cls(rf=rf, grad_slice=grad_slice)
 
     @classmethod
-<<<<<<< HEAD
-    def refocus_slice_sel_spoil(cls, params: options.SequenceParameters, system: pp.Opts,
-=======
     def refocus_slice_sel_spoil(cls, pyp_interface: pypsi.Params.pypulseq, system: pp.Opts,
->>>>>>> e451af73
                                 pulse_num: int = 0, duration_spoiler: float = 0.0, return_pe_time: bool = False):
         # calculate read gradient in order to use correct area (corrected for ramps
         acquisition_window = set_on_grad_raster_time(system=system, time=pyp_interface.acquisition_time)
@@ -228,19 +191,11 @@
 
         duration_min = np.max([duration_phase_grad, duration_pre_read, duration_spoiler])
 
-<<<<<<< HEAD
-        if params.extRfRef:
-            log_module.info(f"rf -- loading rfpf from file {params.extRfRef}")
-            rf = events.RF.load_from_rfpf(
-                fname=params.extRfRef, system=system,
-                duration_s=params.refocusingDuration * 1e-6, flip_angle_rad=np.pi,
-=======
         if pyp_interface.ext_rf_ref:
             log_module.info(f"rf -- loading rfpf from file {pyp_interface.ext_rf_ref}")
             rf = events.RF.load_from_pypsi_pulse(
                 fname=pyp_interface.ext_rf_ref, system=system,
                 duration_s=pyp_interface.refocusing_duration * 1e-6, flip_angle_rad=np.pi,
->>>>>>> e451af73
                 phase_rad=0.0, pulse_type='refocusing'
             )
         else:
@@ -319,19 +274,12 @@
             return _instance
 
     @classmethod
-<<<<<<< HEAD
-    def acquisition_fs(cls, params: options.SequenceParameters, system: pp.Opts):
-        # block : adc + read grad
-        log_module.info("setup acquisition")
-        acquisition_window = set_on_grad_raster_time(system=system, time=params.acquisitionTime + system.adc_dead_time)
-=======
     def acquisition_fs(cls, pyp_params: pypsi.Params.pypulseq, system: pp.Opts):
         # block : adc + read grad
         log_module.info("setup acquisition")
         acquisition_window = set_on_grad_raster_time(
             system=system, time=pyp_params.acquisition_time + system.adc_dead_time
         )
->>>>>>> e451af73
         grad_read = events.GRAD.make_trapezoid(
             channel=pyp_params.read_dir,
             flat_area=pyp_params.delta_k_read * pyp_params.resolution_n_read,
@@ -360,45 +308,13 @@
         return cls(adc=adc, grad_read=grad_read)
 
     @classmethod
-<<<<<<< HEAD
-    def acquisition_fid_nav(cls, params: options.SequenceParameters, system: pp.Opts,
-=======
     def acquisition_fid_nav(cls, pyp_interface: pypsi.Params.pypulseq, system: pp.Opts,
->>>>>>> e451af73
                             line_num: int, reso_degrading: float = 1 / 6):
         if line_num == 0:
             log_module.info("setup FID Navigator")
         # want 1/6th  of resolution of original image (i.e. if 0.7mm iso in read direction, we get 3.5 mm resolution)
         # hence we need only 1/6th of the number of points with same delta k, want this to be divisible by 2
         # (center half line inclusion out)
-<<<<<<< HEAD
-        num_samples_per_read = int(params.resolutionNRead * reso_degrading)
-        pe_increments = np.arange(1, int(params.resolutionNPhase * reso_degrading), 2)
-        pe_increments *= np.power(-1, np.arange(pe_increments.shape[0]))
-        # we step by those increments dependent on line number
-        grad_phase = events.GRAD.make_trapezoid(
-            channel=params.phase_dir,
-            area=params.deltaK_phase * pe_increments[line_num],
-            system=system
-        )
-        acquisition_window = set_on_grad_raster_time(
-            system=system,
-            time=params.dwell * num_samples_per_read * params.oversampling + system.adc_dead_time
-        )
-        log_module.debug(f" pe line: {np.sum(pe_increments[:line_num])}")
-        grad_read = events.GRAD.make_trapezoid(
-            channel=params.read_dir,
-            flat_area=np.power(-1, line_num) * params.deltaK_read * num_samples_per_read,
-            flat_time=acquisition_window,  # given in [s] via options
-            system=system
-        )
-        adc = events.ADC.make_adc(
-            num_samples=int(num_samples_per_read * params.oversampling),
-            dwell=params.dwell,
-            system=system
-        )
-        delay = (grad_read.get_duration() - adc.get_duration()) / 2
-=======
         num_samples_per_read = int(pyp_interface.resolution_n_read * reso_degrading)
         pe_increments = np.arange(1, int(pyp_interface.resolution_n_phase * reso_degrading), 2)
         pe_increments *= np.power(-1, np.arange(pe_increments.shape[0]))
@@ -427,32 +343,23 @@
             system=system
         )
         delay = (grad_read.get_duration() - adc.t_duration_s) / 2
->>>>>>> e451af73
         if delay < 0:
             err = f"adc longer than read gradient"
             log_module.error(err)
             raise ValueError(err)
-<<<<<<< HEAD
-        adc.t_delay_s = delay
-=======
         # delay remains dead time if its bigger
         if delay > system.adc_dead_time:
             adc.t_delay_s = delay
         else:
             warn = "cant set adc delay to match read gradient bc its smaller than adc dead time."
             log_module.warning(warn)
->>>>>>> e451af73
         # get duration of adc and start phase blip when adc is over (possibly during ramp of read)
         grad_phase.t_delay_s = grad_phase.set_on_raster(adc.get_duration(), double=False)
         # finished block
         return cls(adc=adc, grad_read=grad_read, grad_phase=grad_phase)
 
     @classmethod
-<<<<<<< HEAD
-    def acquisition_pf_undersampled(cls, params: options.SequenceParameters, system: pp.Opts):
-=======
     def acquisition_pf_undersampled(cls, pyp_interface: pypsi.Params.pypulseq, system: pp.Opts):
->>>>>>> e451af73
         # block : adc + read grad
         log_module.info("setup acquisition w undersampling partial fourier read")
         pf_factor = 0.75
@@ -460,17 +367,6 @@
         # the first half is omitted
         # ToDo: make this a parameter in settings
         log_module.info(f"partial fourier for 0th echo, factor: {pf_factor:.2f}")
-<<<<<<< HEAD
-        num_acq_pts = int(pf_factor * params.resolutionNRead)
-        # set acquisition time on raster
-        acq_time_fs = set_on_grad_raster_time(
-            system=system, time=params.dwell * num_acq_pts * params.oversampling
-        )
-        # we take the usual full sampling
-        grad_read_fs = events.GRAD.make_trapezoid(
-            channel=params.read_dir, system=system,
-            flat_area=params.deltaK_read * num_acq_pts, flat_time=acq_time_fs
-=======
         num_acq_pts = int(pf_factor * pyp_interface.resolution_n_read)
         # set acquisition time on raster
         acq_time_fs = set_on_grad_raster_time(
@@ -480,7 +376,6 @@
         grad_read_fs = events.GRAD.make_trapezoid(
             channel=pyp_interface.read_dir, system=system,
             flat_area=pyp_interface.delta_k_read * num_acq_pts, flat_time=acq_time_fs
->>>>>>> e451af73
         )
         area_ramp = grad_read_fs.amplitude[1] * grad_read_fs.t_array_s[1] * 0.5
         area_pre_read = (1 - 0.5 / pf_factor) * grad_read_fs.flat_area + area_ramp
@@ -493,13 +388,8 @@
             warn = f"adc delay will be bigger than set, due to system dead time constraints"
             log_module.warning(warn)
         adc = events.ADC.make_adc(
-<<<<<<< HEAD
-            system=system, num_samples=int(num_acq_pts * params.oversampling),
-            delay_s=grad_read_fs.t_array_s[1], dwell=params.dwell
-=======
             system=system, num_samples=int(num_acq_pts * pyp_interface.oversampling),
             delay_s=adc_delay, dwell=pyp_interface.dwell
->>>>>>> e451af73
         )
         acq_block = cls()
         acq_block.grad_read = grad_read_fs
@@ -512,20 +402,12 @@
         return acq_block, area_pre_read
 
     @classmethod
-<<<<<<< HEAD
-    def acquisition_sym_undersampled(cls, params: options.SequenceParameters, system: pp.Opts,
-=======
     def acquisition_sym_undersampled(cls, pyp_interface: pypsi.Params.pypulseq, system: pp.Opts,
->>>>>>> e451af73
                                      invert_grad_dir: bool = False, asym_accelerated: bool = False):
         log_module.info("setup acquisition w undersampling")
         # calculate maximum acc factor -> want to keep snr -> ie bandwidth ie dwell equal and stretch read grad
         # dwell = 1 / bw / os / num_samples
-<<<<<<< HEAD
-        grad_amp_fs = params.deltaK_read / params.dwell / params.oversampling
-=======
         grad_amp_fs = pyp_interface.delta_k_read / pyp_interface.dwell / pyp_interface.oversampling
->>>>>>> e451af73
         # we want read to use max 65 % of max grad
         acc_max = 0.65 * system.max_grad / grad_amp_fs
         log_module.info(f"maximum acceleration factor: {acc_max:.2f}, rounding to lower int")
@@ -538,15 +420,6 @@
         )
         # want to set it to multiples of dwell time
         # calculate how much lines we miss when ramping (including oversampling)
-<<<<<<< HEAD
-        num_adc_per_ramp_os = int(np.ceil(ramp_time_between / params.dwell))
-        ramp_time_between = set_on_grad_raster_time(system=system,
-                                                    time=num_adc_per_ramp_os * params.dwell)
-        # calculate num of outer pts (including oversampling)
-        num_outer_lines_os = int(
-            (
-                    params.oversampling * (params.resolutionBase - params.numberOfCentralLines) -
-=======
         num_adc_per_ramp_os = int(np.ceil(ramp_time_between / pyp_interface.dwell))
         ramp_time_between = set_on_grad_raster_time(system=system,
                                                     time=num_adc_per_ramp_os * pyp_interface.dwell)
@@ -554,34 +427,22 @@
         num_outer_lines_os = int(
             (
                     pyp_interface.oversampling * (pyp_interface.resolution_base - pyp_interface.number_central_lines) -
->>>>>>> e451af73
                     2 * num_adc_per_ramp_os
             ) / acc_max
         )
         # total pts including lost ones plus acceleration (including oversampling)
         num_lines_total_os = int(
-<<<<<<< HEAD
-            params.oversampling * params.numberOfCentralLines + 2 * num_adc_per_ramp_os + num_outer_lines_os
-=======
             pyp_interface.oversampling * pyp_interface.number_central_lines + 2 * num_adc_per_ramp_os +
             num_outer_lines_os
->>>>>>> e451af73
         )
         # per gradient (including oversampling)
         num_out_lines_per_grad_os = int(num_outer_lines_os / 2)
         # flat time
         flat_time_us = set_on_grad_raster_time(
-<<<<<<< HEAD
-            system=system, time=num_out_lines_per_grad_os * params.dwell
-        )
-        flat_time_fs = set_on_grad_raster_time(
-            system=system, time=params.numberOfCentralLines * params.dwell * params.oversampling
-=======
             system=system, time=num_out_lines_per_grad_os * pyp_interface.dwell
         )
         flat_time_fs = set_on_grad_raster_time(
             system=system, time=pyp_interface.number_central_lines * pyp_interface.dwell * pyp_interface.oversampling
->>>>>>> e451af73
         )
 
         # stitch them together / we cover this with one continous adc and use gridding of kbnufft
@@ -592,11 +453,7 @@
         # build
         grad_read = events.GRAD()
         grad_read.system = system
-<<<<<<< HEAD
-        grad_read.channel = params.read_dir
-=======
         grad_read.channel = pyp_interface.read_dir
->>>>>>> e451af73
         grad_read.t_delay_s = 0.0
         grad_read.max_grad = system.max_grad
         grad_read.max_slew = system.max_slew
@@ -627,11 +484,7 @@
             # ToDo
             adc = events.ADC.make_adc(
                 system=system,
-<<<<<<< HEAD
-                dwell=params.dwell,
-=======
                 dwell=pyp_interface.dwell,
->>>>>>> e451af73
                 num_samples=num_lines_total_os
             )
 
@@ -672,11 +525,7 @@
 
             adc = events.ADC.make_adc(
                 system=system,
-<<<<<<< HEAD
-                dwell=params.dwell,
-=======
                 dwell=pyp_interface.dwell,
->>>>>>> e451af73
                 num_samples=num_lines_total_os
             )
 
@@ -685,11 +534,6 @@
             grad_read.area = - grad_read.area
             grad_read.flat_area = - grad_read.flat_area
 
-<<<<<<< HEAD
-        t_delay = 0.5 * (grad_read.get_duration() - adc.get_duration())
-        # want to set adc symmetrically into grad read
-        adc.t_delay_s = t_delay
-=======
         delay = (grad_read.get_duration() - adc.t_duration_s) / 2
         if delay < 0:
             err = f"adc longer than read gradient"
@@ -703,18 +547,13 @@
             log_module.warning(warn)
         # want to set adc symmetrically into grad read
         adc.t_delay_s = delay
->>>>>>> e451af73
         adc.set_on_raster()
         acq = Kernel(grad_read=grad_read, adc=adc)
 
         return acq, acc_max
 
     @classmethod
-<<<<<<< HEAD
-    def spoil_all_grads(cls, params: options.SequenceParameters, system: pp.Opts):
-=======
     def spoil_all_grads(cls, pyp_interface: pypsi.Params.pypulseq, system: pp.Opts):
->>>>>>> e451af73
         grad_read = events.GRAD.make_trapezoid(
             channel=pyp_interface.read_dir, system=system,
             flat_area=pyp_interface.delta_k_read * pyp_interface.resolution_n_read, flat_time=pyp_interface.acquisition_time
@@ -722,13 +561,8 @@
         phase_grad_areas = (- np.arange(pyp_interface.resolution_n_phase) + pyp_interface.resolution_n_phase / 2) * \
                            pyp_interface.delta_k_phase
         grad_read_spoil = events.GRAD.make_trapezoid(
-<<<<<<< HEAD
-            channel=params.read_dir,
-            area=-params.readSpoilingFactor * grad_read.area,
-=======
             channel=pyp_interface.read_dir,
             area=-pyp_interface.read_grad_spoiling_factor * grad_read.area,
->>>>>>> e451af73
             system=system
         )
         grad_phase = events.GRAD.make_trapezoid(
@@ -746,13 +580,8 @@
         )
         # set longest for all
         grad_read_spoil = events.GRAD.make_trapezoid(
-<<<<<<< HEAD
-            channel=params.read_dir,
-            area=-params.readSpoilingFactor * grad_read.area,
-=======
             channel=pyp_interface.read_dir,
             area=-pyp_interface.read_grad_spoiling_factor * grad_read.area,
->>>>>>> e451af73
             system=system,
             duration_s=duration
         )
@@ -888,11 +717,7 @@
                 )
             # if pf acquisition
             if hasattr(self, "t_mid"):
-<<<<<<< HEAD
-                fig.add_vline(x=1e6*self.t_mid, line_dash="dash", line_color="red",
-=======
                 fig.add_vline(x=1e6 * self.t_mid, line_dash="dash", line_color="red",
->>>>>>> e451af73
                               annotation_text="k-space-read-center", annotation_position="top left")
             # color cycle (maximally adc + 3 grads) - purple, cyan, orange, lime
             colors = ["#5c15ad", "#1fdeab", "#de681f", "#de681f"]
@@ -904,11 +729,7 @@
             fig.update_yaxes(title_text="ADV on/off", secondary_y=False, range=[0, 2],
                              tickmode="array", tickvals=[0, 1, 2], ticktext=["Off", "On", ""])
             fig.update_yaxes(title_text="Gradient Amplitude [mT/m]", secondary_y=True)
-<<<<<<< HEAD
-            fig.update_xaxes(title_text="Time [\u00B5]")
-=======
             fig.update_xaxes(title_text="Time [\u00B5s]")
->>>>>>> e451af73
 
         fig_path = plib.Path(path).absolute().joinpath("plots/")
         fig_path.mkdir(parents=True, exist_ok=True)
