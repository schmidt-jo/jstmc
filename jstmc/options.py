import logging

import simple_parsing as sp
import dataclasses as dc
<<<<<<< HEAD
import typing
import pypulseq as pp
import pathlib as plib
import json
import pandas as pd
from rf_pulse_files import rfpf
logModule = logging.getLogger(__name__)


@dc.dataclass
class SequenceConfig(sp.helpers.Serializable):
    configFile: str = sp.field(default="", alias=["-c"])
    outputPath: str = sp.field(default="./test/", alias=["-o"])
    version: str = "3b"
    report: bool = sp.field(default=False, alias=["-r"])
    visualize: bool = sp.field(default=True, alias=["-v"])


@dc.dataclass
class ScannerSpecs(sp.helpers.Serializable):
    """
    Holding all Scanning System Parameters
    """
    # magnet
    b_0: float = 6.98    # [T]
    # gradients
    max_grad: float = 40.0
    grad_unit: str = 'mT/m'
    max_slew: float = 200.0
    slew_unit: str = 'T/m/s'
    rise_time: int = 0  # watch out, rise time != 0 gives max_slew = 0 in opts method
    grad_raster_time: float = 10e-6

    # rf
    rf_dead_time: float = 100e-6
    rf_raster_time: float = 1e-6
    rf_ringdown_time: float = 30e-6

    # general
    adc_dead_time: float = 20e-6
    gamma: float = 42577478.518  # [Hz/T]


@dc.dataclass
class SequenceParameters(sp.helpers.Serializable):
    """
    Holding all Sequence Parameters
    """
    resolutionFovRead: float = 100  # [mm]
    resolutionFovPhase: float = 100.0  # [%]
    resolutionBase: int = 100
    resolutionSliceThickness: float = 1.0  # [mm]
    resolutionNumSlices: int = 10
    resolutionSliceGap: int = 20  # %

    numberOfCentralLines: int = 40
    accelerationFactor: float = 2.0

    excitationFA: float = 90.0
    excitationRfPhase: float = 90.0  # °
    excitationDuration: int = 2500  # [us]
    excitationTimeBwProd: float = 2.0
    excitationPreMoment: float = 1000.0    # Hz/m
    excitationRephaseFactor: float = 1.04  # Correction factor for insufficient rephasing

    refocusingFA: typing.List = dc.field(default_factory=lambda: [140.0])
    refocusingRfPhase: typing.List = dc.field(default_factory=lambda: [0.0])  # °
    refocusingDuration: int = 3000  # [us]
    refocusingTimeBwProd: float = 2.0
    refocusingScaleSliceGrad: float = 1.5   # adjust slice selective gradient sice of refocusing -
    # caution: this broadens the slice profile of the pulse, the further away from 180 fa
    # we possibly get saturation outside the slice
    readSpoilingFactor: float = 0.5
    sliceSpoilingMoment: float = 2500.0     # [Hz/m]
    sliceEndSpoilingMoment: float = 2500    # [Hz/m]
    interleavedAcquisition: bool = True
    # interfacing with rfpf
    extRfExc: str = ""
    extRfRef: str = ""

    ESP: float = 7.6  # [ms] echo spacing
    ETL: int = 8  # echo train length
    TR: float = 4500.0  # [ms]

    bandwidth: float = 250.0  # [Hz / px]
    oversampling: float = 2.0   # oversampling factor
    sampleWeighting: float = 0.0    # factor to weight random sampling towards central k-space ->
    # towards 1 we get densely sampled center

    phaseDir: str = "PA"

    def __post_init__(self):
        # resolution
        self.resolutionNRead = self.resolutionBase  # number of freq encodes
        self.resolutionNPhase = int(self.resolutionBase * self.resolutionFovPhase / 100)  # number of phase encodes
        self.resolutionVoxelSizeRead = self.resolutionFovRead / self.resolutionBase  # [mm]
        self.resolutionVoxelSizePhase = self.resolutionFovRead / self.resolutionBase  # [mm]
        self.deltaK_read = 1e3 / self.resolutionFovRead  # cast to m
        self.deltaK_phase = 1e3 / (self.resolutionFovRead * self.resolutionFovPhase / 100.0)  # cast to m
        self.TE = np.arange(1, self.ETL + 1) * self.ESP  # [ms] echo times
        # there is one gap less than number of slices,
        self.z_extend = self.resolutionSliceThickness * (
                self.resolutionNumSlices + self.resolutionSliceGap / 100.0 * (self.resolutionNumSlices - 1))    # in mm
        # acc
        self.numberOfOuterLines = round((self.resolutionNPhase - self.numberOfCentralLines) / self.accelerationFactor)
        # sequence
        self.acquisitionTime = 1 / self.bandwidth
        # dwell needs to be on adc raster time, acquisition time is flexible -> leads to small deviations in bandwidth
        # adc raster here hardcoded
        adc_raster = 1e-7
        s_dwell = self.acquisitionTime / self.resolutionNRead / self.oversampling   # oversampling
        adcr_dwell = int(1 / adc_raster * s_dwell)
        self.dwell = adc_raster * adcr_dwell
        if np.abs(s_dwell - self.dwell > 1e-9):
            logModule.info(f"setting dwell time on adc raster -> small bw adoptions (set bw: {self.bandwidth:.1f})")
        # update acquisition time and bandwidth
        self.acquisitionTime = self.dwell * self.resolutionNRead * self.oversampling
        self.bandwidth = 1 / self.acquisitionTime
        logModule.info(f"Bandwidth: {self.bandwidth:.1f} Hz/px;"
                       f"Readout time: {self.acquisitionTime * 1e3:.1f} ms;"
                       f"DwellTime: {self.dwell * 1e6:.1f} us;"
                       f"Number of Freq Encodes: {self.resolutionNRead}")
        # ref list
        if self.refocusingFA.__len__() != self.refocusingRfPhase.__len__():
            err = f"provide same amount of refocusing pulse angle ({self.refocusingFA.__len__()}) " \
                  f"and phases ({self.refocusingRfPhase.__len__()})"
            logModule.error(err)
            raise AttributeError(err)
        # check for phase values
        for l_idx in range(self.refocusingRfPhase.__len__()):
            while np.abs(self.refocusingRfPhase[l_idx]) > 180.0:
                self.refocusingRfPhase[l_idx] = self.refocusingRfPhase[l_idx] -\
                                                np.sign(self.refocusingRfPhase[l_idx]) * 180.0
            while np.abs(self.refocusingFA[l_idx]) > 180.0:
                self.refocusingFA[l_idx] = self.refocusingFA[l_idx] - np.sign(self.refocusingFA[l_idx]) * 180.0
        while self.refocusingFA.__len__() < self.ETL:
            # fill up list with last value
            self.refocusingFA.append(self.refocusingFA[-1])
            self.refocusingRfPhase.append(self.refocusingRfPhase[-1])
        # while self.sliceSpoilingMoment.__len__() < self.ETL:
        #     self.sliceSpoilingMoment.append(self.sliceSpoilingMoment[-1])

        # casting
        self.excitationRadFA = self.excitationFA / 180.0 * np.pi
        self.excitationRadRfPhase = self.excitationRfPhase / 180.0 * np.pi
        self.refocusingRadFA = np.array(self.refocusingFA) / 180.0 * np.pi
        self.refocusingRadRfPhase = np.array(self.refocusingRfPhase) / 180.0 * np.pi
        self.get_voxel_size()
        if self.phaseDir == "PA":
            self.read_dir = 'x'
            self.phase_dir = 'y'
        elif self.phaseDir == "RL":
            self.phase_dir = 'x'
            self.read_dir = 'y'
        else:
            err = 'Unknown Phase direction: chose either PA or RL'
            logModule.error(err)
            raise AttributeError(err)

        # error catches
        if np.any(np.array(self.sliceSpoilingMoment) < 1e-7):
            err = f"this implementation needs a spoiling moment supplied: provide spoiling Moment > 0"
            logModule.error(err)
            raise ValueError(err)

    def get_voxel_size(self):
        logModule.info(
            f"Voxel Size [read, phase, slice] in mm: "
            f"{[self.resolutionVoxelSizeRead, self.resolutionVoxelSizePhase, self.resolutionSliceThickness]}")
        return self.resolutionVoxelSizeRead, self.resolutionVoxelSizePhase, self.resolutionSliceThickness

    def get_fov(self):
        fov_read = 1e-3 * self.resolutionFovRead
        fov_phase = 1e-3 * self.resolutionFovRead * self.resolutionFovPhase / 100
        fov_slice = self.z_extend * 1e-3
        if self.read_dir == 'x':
            logModule.info(
                f"FOV (xyz) Size [read, phase, slice] in mm: "
                f"[{1e3*fov_read:.1f}, {1e3*fov_phase:.1f}, {1e3*fov_slice:.1f}]")
            return fov_read, fov_phase, fov_slice
        else:
            logModule.info(
                f"FOV (xyz) Size [phase, read, slice] in mm: "
                f"[{1e3*fov_phase:.1f}, {1e3*fov_read:.1f}, {1e3*fov_slice:.1f}]")
            return fov_phase, fov_read, fov_slice

    def set_esp(self, esp: float):
        if esp < 1.0:
            self.ESP = 1e3 * esp
        else:
            self.ESP = esp
        self.TE = np.arange(1, self.ETL+1) * self.ESP


@dc.dataclass
class Sequence:
    config: SequenceConfig = SequenceConfig()
    specs: ScannerSpecs = ScannerSpecs()
    ppSys: pp.Opts = pp.Opts()
    ppSeq: pp.Sequence = pp.Sequence(ppSys)
    params: SequenceParameters = SequenceParameters()

    def _set_name_fov(self) -> str:
        fov_r = int(self.params.resolutionFovRead)
        fov_p = int(self.params.resolutionFovPhase / 100 * self.params.resolutionFovRead)
        fov_s = int(self.params.resolutionSliceThickness * self.params.resolutionNumSlices)
        return f"fov{fov_r}-{fov_p}-{fov_s}"

    def _set_name_fa(self) -> str:
        return f"fa{int(self.params.refocusingFA[0])}"

    @classmethod
    def load(cls, path):
        Seq = Sequence()
        path = plib.Path(path).absolute()
        if not path.is_file():
            raise AttributeError(f"{path} not a file")
        if path.suffix == ".json":
            with open(path, "r") as j_file:
                load_dict = json.load(j_file)
            Seq.config = SequenceConfig.from_dict(load_dict["config"])
            Seq.params = SequenceParameters.from_dict(load_dict["params"])
            Seq.specs = ScannerSpecs.from_dict(load_dict["specs"])
        elif path.suffix == ".seq":
            if path.exists() and path.is_file():
                Seq.ppSeq.read(path.__str__())
            Seq.config.outputPath = path.parent
        else:
            raise ValueError(f"{path} file ending not recognized!")
        return Seq

    @classmethod
    def from_cmd_args(cls, prog_args: sp.ArgumentParser.parse_args):
        Seq = Sequence(specs=prog_args.specs, params=prog_args.params, config=prog_args.config)
        if prog_args.config.configFile:
            Seq = Seq.load(prog_args.config.configFile)

        system = pp.Opts(
            B0=prog_args.specs.b_0,
            adc_dead_time=prog_args.specs.adc_dead_time,
            gamma=prog_args.specs.gamma,
            grad_raster_time=prog_args.specs.grad_raster_time,
            grad_unit=prog_args.specs.grad_unit,
            max_grad=prog_args.specs.max_grad,
            max_slew=prog_args.specs.max_slew,
            rf_dead_time=prog_args.specs.rf_dead_time,
            rf_raster_time=prog_args.specs.rf_raster_time,
            rf_ringdown_time=prog_args.specs.rf_ringdown_time,
            rise_time=prog_args.specs.rise_time,
            slew_unit=prog_args.specs.slew_unit
        )
        Seq.ppSys = system
        Seq.ppSeq = pp.Sequence(system=system)
        Seq.setDefinitions()
        return Seq

    def save(self, emc_info: dict = None, sampling_pattern: pd.DataFrame = None,
             sequence_info: dict = None, pulse_signal: rfpf.RF = None):
        if not self.ppSeq.definitions:
            err = "no export definitions were set (FOV, Name)"
            logModule.error(err)
            raise AttributeError(err)

        if self.config.outputPath:
            path = plib.Path(self.config.outputPath).absolute()
            path.mkdir(parents=True, exist_ok=True)
            if path.is_file():
                path = path.parent
            if len(self.config.version) > 2:
                self.config.version = self.config.version[:2]
            file_name = path.joinpath(
                f"jstmc{self.config.version}_{self._set_name_fa()}_{self._set_name_fov()}_{self.params.phaseDir}"
            )
            self.write_seq(file_name)

            self.write_config(file_name)

            if emc_info is not None:
                self.write_emc_info(file_name, emc_info)

            # write k_space_sampling pattern
            if sampling_pattern is not None:
                self.write_sampling_pattern(sampling_pattern=sampling_pattern)

            if pulse_signal is not None:
                self.write_pulse(file_name, pulse_signal)

            if sequence_info is not None:
                self.write_sequence_info(sequence_info=sequence_info)

        else:
            logModule.info("Not Saving: no Path given")

    def write_seq(self, file_name):
        save_file = file_name.with_suffix(".seq").__str__()
        logModule.info(f"writing file: {save_file}")
        self.ppSeq.write(save_file)

    def write_config(self, file_name):
        save_dict = {
            "config": self.config.to_dict(),
            "specs": self.specs.to_dict(),
            "params": self.params.to_dict()
        }
        if self.config.configFile:
            save_file = plib.Path(self.config.configFile).absolute()
        else:
            save_file = file_name.with_name(f"{file_name.name}_config").with_suffix(".json")
        save_dict["config"].__setitem__("configFile", save_file.__str__())
        logModule.info(f"writing file: {save_file}")
        with open(save_file, "w") as j_file:
            json.dump(save_dict, j_file, indent=2)

    @staticmethod
    def write_emc_info(file_name, emc_info):
        save_file = file_name.with_name(f"{file_name.name}_emc_sequence_conf").with_suffix(".json")
        logModule.info(f"writing file: {save_file}")
        with open(save_file, "w") as j_file:
            json.dump(emc_info, j_file, indent=2)

    @staticmethod
    def write_pulse(file_name, pulse_signal: rfpf.RF):
        save_file = file_name.with_name(f"{file_name.name}_pulse").with_suffix(".pkl")
        logModule.info(f"writing file: {save_file}")
        pulse_signal.save(save_file)

    def write_sampling_pattern(self, sampling_pattern: pd.DataFrame):
        path = plib.Path(self.config.outputPath).absolute()
        file_name = path.joinpath(
            f"jstmc{self.config.version}_{self._set_name_fa()}_{self._set_name_fov()}_{self.params.phaseDir}_sampling"
            f"-pattern"
        )
        save_file = path.joinpath(file_name).with_suffix(".pkl")
        self._save_pd_df(pd_df=sampling_pattern, save_path=save_file)

    def write_sequence_info(self, sequence_info: dict):
        path = plib.Path(self.config.outputPath).absolute()
        file_name = path.joinpath(
            f"jstmc{self.config.version}_{self._set_name_fa()}_{self._set_name_fov()}_{self.params.phaseDir}_sequence"
            f"-info"
        )
        save_file = path.joinpath(file_name).with_suffix(".json")
        with open(save_file, "w") as j_file:
            json.dump(sequence_info, j_file, indent=2)

    def write_k_traj(self, k_traj: pd.DataFrame):
        out_path = plib.Path(self.config.outputPath).absolute()
        # check exist
        out_path.mkdir(parents=True, exist_ok=True)
        f_name = out_path.joinpath("k_space_trajectories_df").with_suffix(".json")
        self._save_pd_df(pd_df=k_traj, save_path=f_name)

    @staticmethod
    def _save_pd_df(pd_df: pd.DataFrame, save_path: typing.Union[str, plib.Path]):
        save_path = plib.Path(save_path).absolute()
        if save_path.suffixes:
            save_path.parent.mkdir(parents=True, exist_ok=True)
        else:
            save_path.mkdir(parents=True, exist_ok=True)
        logModule.info(f"writing sampling pattern file: {save_path.as_posix()}")
        if ".pkl" in save_path.suffixes:
            pd_df.to_pickle(save_path.as_posix())
        elif ".json" in save_path.suffixes:
            pd_df.to_json(save_path.as_posix(), indent=2)
        elif ".csv" in save_path.suffixes:
            pd_df.to_csv(save_path.as_posix())
        else:
            logModule.info("no file extension specified or extension not supported, saving as .pkl")
            save_path = save_path.with_suffix(".pkl")
            pd_df.to_pickle(save_path.as_posix())

    def check_output_path(self):
        if not self.config.outputPath:
            logModule.info("Not Saving: no Path given; will run through without saving.")

    def setDefinitions(self):
        self.ppSeq.set_definition(
            "FOV",
            [*self.params.get_fov()]
        )
        self.ppSeq.set_definition(
            "Name",
            f"jstmc{self.config.version}"
        )
        self.ppSeq.set_definition(
            "AdcRasterTime",
            1e-07
        )
        self.ppSeq.set_definition(
            "GradientRasterTime",
            self.specs.grad_raster_time
        )
        self.ppSeq.set_definition(
            "RadiofrequencyRasterTime",
            self.specs.rf_raster_time
        )


def createCommandlineParser():
=======
log_module = logging.getLogger(__name__)


@dc.dataclass
class Config:
    # Input sequence configuration
    i: str = sp.field(default="", help="Input Sequence Configuration")
    s: str = sp.field(default="./default_config/system_specifications_7T_mpi_cbs.json",
                      help="Input System Specifications")
    o: str = sp.field(default="", help="Output Path for .seq file and pypsi interface")
    v: bool = sp.field(default=True, help="Visualize on/off")
    r: bool = sp.field(default=False, help="Report on/off")
    vv: str = sp.field(default="xx", help="Version")
    n: str = sp.field(default="jstmc", help="Sequence Name")

    d: bool = sp.field(default=False, help="Debug on/off")
    t: str = sp.field(default="vespa", choices=["vespa", "mese_fidnav"], help="Sequence Type")


def create_cli() -> Config:
>>>>>>> e451af73
    """
        Build the parser for arguments
        Parse the input arguments.
        """
    args = sp.parse(Config)
    if args.d:
        logging.getLogger().setLevel(logging.DEBUG)
    return args


if __name__ == '__main__':
    # set up logging
    logging.basicConfig(format='%(asctime)s %(levelname)s :: %(name)s -- %(message)s',
                        datefmt='%I:%M:%S', level=logging.INFO)

    cli_args = create_cli()<|MERGE_RESOLUTION|>--- conflicted
+++ resolved
@@ -2,407 +2,6 @@
 
 import simple_parsing as sp
 import dataclasses as dc
-<<<<<<< HEAD
-import typing
-import pypulseq as pp
-import pathlib as plib
-import json
-import pandas as pd
-from rf_pulse_files import rfpf
-logModule = logging.getLogger(__name__)
-
-
-@dc.dataclass
-class SequenceConfig(sp.helpers.Serializable):
-    configFile: str = sp.field(default="", alias=["-c"])
-    outputPath: str = sp.field(default="./test/", alias=["-o"])
-    version: str = "3b"
-    report: bool = sp.field(default=False, alias=["-r"])
-    visualize: bool = sp.field(default=True, alias=["-v"])
-
-
-@dc.dataclass
-class ScannerSpecs(sp.helpers.Serializable):
-    """
-    Holding all Scanning System Parameters
-    """
-    # magnet
-    b_0: float = 6.98    # [T]
-    # gradients
-    max_grad: float = 40.0
-    grad_unit: str = 'mT/m'
-    max_slew: float = 200.0
-    slew_unit: str = 'T/m/s'
-    rise_time: int = 0  # watch out, rise time != 0 gives max_slew = 0 in opts method
-    grad_raster_time: float = 10e-6
-
-    # rf
-    rf_dead_time: float = 100e-6
-    rf_raster_time: float = 1e-6
-    rf_ringdown_time: float = 30e-6
-
-    # general
-    adc_dead_time: float = 20e-6
-    gamma: float = 42577478.518  # [Hz/T]
-
-
-@dc.dataclass
-class SequenceParameters(sp.helpers.Serializable):
-    """
-    Holding all Sequence Parameters
-    """
-    resolutionFovRead: float = 100  # [mm]
-    resolutionFovPhase: float = 100.0  # [%]
-    resolutionBase: int = 100
-    resolutionSliceThickness: float = 1.0  # [mm]
-    resolutionNumSlices: int = 10
-    resolutionSliceGap: int = 20  # %
-
-    numberOfCentralLines: int = 40
-    accelerationFactor: float = 2.0
-
-    excitationFA: float = 90.0
-    excitationRfPhase: float = 90.0  # °
-    excitationDuration: int = 2500  # [us]
-    excitationTimeBwProd: float = 2.0
-    excitationPreMoment: float = 1000.0    # Hz/m
-    excitationRephaseFactor: float = 1.04  # Correction factor for insufficient rephasing
-
-    refocusingFA: typing.List = dc.field(default_factory=lambda: [140.0])
-    refocusingRfPhase: typing.List = dc.field(default_factory=lambda: [0.0])  # °
-    refocusingDuration: int = 3000  # [us]
-    refocusingTimeBwProd: float = 2.0
-    refocusingScaleSliceGrad: float = 1.5   # adjust slice selective gradient sice of refocusing -
-    # caution: this broadens the slice profile of the pulse, the further away from 180 fa
-    # we possibly get saturation outside the slice
-    readSpoilingFactor: float = 0.5
-    sliceSpoilingMoment: float = 2500.0     # [Hz/m]
-    sliceEndSpoilingMoment: float = 2500    # [Hz/m]
-    interleavedAcquisition: bool = True
-    # interfacing with rfpf
-    extRfExc: str = ""
-    extRfRef: str = ""
-
-    ESP: float = 7.6  # [ms] echo spacing
-    ETL: int = 8  # echo train length
-    TR: float = 4500.0  # [ms]
-
-    bandwidth: float = 250.0  # [Hz / px]
-    oversampling: float = 2.0   # oversampling factor
-    sampleWeighting: float = 0.0    # factor to weight random sampling towards central k-space ->
-    # towards 1 we get densely sampled center
-
-    phaseDir: str = "PA"
-
-    def __post_init__(self):
-        # resolution
-        self.resolutionNRead = self.resolutionBase  # number of freq encodes
-        self.resolutionNPhase = int(self.resolutionBase * self.resolutionFovPhase / 100)  # number of phase encodes
-        self.resolutionVoxelSizeRead = self.resolutionFovRead / self.resolutionBase  # [mm]
-        self.resolutionVoxelSizePhase = self.resolutionFovRead / self.resolutionBase  # [mm]
-        self.deltaK_read = 1e3 / self.resolutionFovRead  # cast to m
-        self.deltaK_phase = 1e3 / (self.resolutionFovRead * self.resolutionFovPhase / 100.0)  # cast to m
-        self.TE = np.arange(1, self.ETL + 1) * self.ESP  # [ms] echo times
-        # there is one gap less than number of slices,
-        self.z_extend = self.resolutionSliceThickness * (
-                self.resolutionNumSlices + self.resolutionSliceGap / 100.0 * (self.resolutionNumSlices - 1))    # in mm
-        # acc
-        self.numberOfOuterLines = round((self.resolutionNPhase - self.numberOfCentralLines) / self.accelerationFactor)
-        # sequence
-        self.acquisitionTime = 1 / self.bandwidth
-        # dwell needs to be on adc raster time, acquisition time is flexible -> leads to small deviations in bandwidth
-        # adc raster here hardcoded
-        adc_raster = 1e-7
-        s_dwell = self.acquisitionTime / self.resolutionNRead / self.oversampling   # oversampling
-        adcr_dwell = int(1 / adc_raster * s_dwell)
-        self.dwell = adc_raster * adcr_dwell
-        if np.abs(s_dwell - self.dwell > 1e-9):
-            logModule.info(f"setting dwell time on adc raster -> small bw adoptions (set bw: {self.bandwidth:.1f})")
-        # update acquisition time and bandwidth
-        self.acquisitionTime = self.dwell * self.resolutionNRead * self.oversampling
-        self.bandwidth = 1 / self.acquisitionTime
-        logModule.info(f"Bandwidth: {self.bandwidth:.1f} Hz/px;"
-                       f"Readout time: {self.acquisitionTime * 1e3:.1f} ms;"
-                       f"DwellTime: {self.dwell * 1e6:.1f} us;"
-                       f"Number of Freq Encodes: {self.resolutionNRead}")
-        # ref list
-        if self.refocusingFA.__len__() != self.refocusingRfPhase.__len__():
-            err = f"provide same amount of refocusing pulse angle ({self.refocusingFA.__len__()}) " \
-                  f"and phases ({self.refocusingRfPhase.__len__()})"
-            logModule.error(err)
-            raise AttributeError(err)
-        # check for phase values
-        for l_idx in range(self.refocusingRfPhase.__len__()):
-            while np.abs(self.refocusingRfPhase[l_idx]) > 180.0:
-                self.refocusingRfPhase[l_idx] = self.refocusingRfPhase[l_idx] -\
-                                                np.sign(self.refocusingRfPhase[l_idx]) * 180.0
-            while np.abs(self.refocusingFA[l_idx]) > 180.0:
-                self.refocusingFA[l_idx] = self.refocusingFA[l_idx] - np.sign(self.refocusingFA[l_idx]) * 180.0
-        while self.refocusingFA.__len__() < self.ETL:
-            # fill up list with last value
-            self.refocusingFA.append(self.refocusingFA[-1])
-            self.refocusingRfPhase.append(self.refocusingRfPhase[-1])
-        # while self.sliceSpoilingMoment.__len__() < self.ETL:
-        #     self.sliceSpoilingMoment.append(self.sliceSpoilingMoment[-1])
-
-        # casting
-        self.excitationRadFA = self.excitationFA / 180.0 * np.pi
-        self.excitationRadRfPhase = self.excitationRfPhase / 180.0 * np.pi
-        self.refocusingRadFA = np.array(self.refocusingFA) / 180.0 * np.pi
-        self.refocusingRadRfPhase = np.array(self.refocusingRfPhase) / 180.0 * np.pi
-        self.get_voxel_size()
-        if self.phaseDir == "PA":
-            self.read_dir = 'x'
-            self.phase_dir = 'y'
-        elif self.phaseDir == "RL":
-            self.phase_dir = 'x'
-            self.read_dir = 'y'
-        else:
-            err = 'Unknown Phase direction: chose either PA or RL'
-            logModule.error(err)
-            raise AttributeError(err)
-
-        # error catches
-        if np.any(np.array(self.sliceSpoilingMoment) < 1e-7):
-            err = f"this implementation needs a spoiling moment supplied: provide spoiling Moment > 0"
-            logModule.error(err)
-            raise ValueError(err)
-
-    def get_voxel_size(self):
-        logModule.info(
-            f"Voxel Size [read, phase, slice] in mm: "
-            f"{[self.resolutionVoxelSizeRead, self.resolutionVoxelSizePhase, self.resolutionSliceThickness]}")
-        return self.resolutionVoxelSizeRead, self.resolutionVoxelSizePhase, self.resolutionSliceThickness
-
-    def get_fov(self):
-        fov_read = 1e-3 * self.resolutionFovRead
-        fov_phase = 1e-3 * self.resolutionFovRead * self.resolutionFovPhase / 100
-        fov_slice = self.z_extend * 1e-3
-        if self.read_dir == 'x':
-            logModule.info(
-                f"FOV (xyz) Size [read, phase, slice] in mm: "
-                f"[{1e3*fov_read:.1f}, {1e3*fov_phase:.1f}, {1e3*fov_slice:.1f}]")
-            return fov_read, fov_phase, fov_slice
-        else:
-            logModule.info(
-                f"FOV (xyz) Size [phase, read, slice] in mm: "
-                f"[{1e3*fov_phase:.1f}, {1e3*fov_read:.1f}, {1e3*fov_slice:.1f}]")
-            return fov_phase, fov_read, fov_slice
-
-    def set_esp(self, esp: float):
-        if esp < 1.0:
-            self.ESP = 1e3 * esp
-        else:
-            self.ESP = esp
-        self.TE = np.arange(1, self.ETL+1) * self.ESP
-
-
-@dc.dataclass
-class Sequence:
-    config: SequenceConfig = SequenceConfig()
-    specs: ScannerSpecs = ScannerSpecs()
-    ppSys: pp.Opts = pp.Opts()
-    ppSeq: pp.Sequence = pp.Sequence(ppSys)
-    params: SequenceParameters = SequenceParameters()
-
-    def _set_name_fov(self) -> str:
-        fov_r = int(self.params.resolutionFovRead)
-        fov_p = int(self.params.resolutionFovPhase / 100 * self.params.resolutionFovRead)
-        fov_s = int(self.params.resolutionSliceThickness * self.params.resolutionNumSlices)
-        return f"fov{fov_r}-{fov_p}-{fov_s}"
-
-    def _set_name_fa(self) -> str:
-        return f"fa{int(self.params.refocusingFA[0])}"
-
-    @classmethod
-    def load(cls, path):
-        Seq = Sequence()
-        path = plib.Path(path).absolute()
-        if not path.is_file():
-            raise AttributeError(f"{path} not a file")
-        if path.suffix == ".json":
-            with open(path, "r") as j_file:
-                load_dict = json.load(j_file)
-            Seq.config = SequenceConfig.from_dict(load_dict["config"])
-            Seq.params = SequenceParameters.from_dict(load_dict["params"])
-            Seq.specs = ScannerSpecs.from_dict(load_dict["specs"])
-        elif path.suffix == ".seq":
-            if path.exists() and path.is_file():
-                Seq.ppSeq.read(path.__str__())
-            Seq.config.outputPath = path.parent
-        else:
-            raise ValueError(f"{path} file ending not recognized!")
-        return Seq
-
-    @classmethod
-    def from_cmd_args(cls, prog_args: sp.ArgumentParser.parse_args):
-        Seq = Sequence(specs=prog_args.specs, params=prog_args.params, config=prog_args.config)
-        if prog_args.config.configFile:
-            Seq = Seq.load(prog_args.config.configFile)
-
-        system = pp.Opts(
-            B0=prog_args.specs.b_0,
-            adc_dead_time=prog_args.specs.adc_dead_time,
-            gamma=prog_args.specs.gamma,
-            grad_raster_time=prog_args.specs.grad_raster_time,
-            grad_unit=prog_args.specs.grad_unit,
-            max_grad=prog_args.specs.max_grad,
-            max_slew=prog_args.specs.max_slew,
-            rf_dead_time=prog_args.specs.rf_dead_time,
-            rf_raster_time=prog_args.specs.rf_raster_time,
-            rf_ringdown_time=prog_args.specs.rf_ringdown_time,
-            rise_time=prog_args.specs.rise_time,
-            slew_unit=prog_args.specs.slew_unit
-        )
-        Seq.ppSys = system
-        Seq.ppSeq = pp.Sequence(system=system)
-        Seq.setDefinitions()
-        return Seq
-
-    def save(self, emc_info: dict = None, sampling_pattern: pd.DataFrame = None,
-             sequence_info: dict = None, pulse_signal: rfpf.RF = None):
-        if not self.ppSeq.definitions:
-            err = "no export definitions were set (FOV, Name)"
-            logModule.error(err)
-            raise AttributeError(err)
-
-        if self.config.outputPath:
-            path = plib.Path(self.config.outputPath).absolute()
-            path.mkdir(parents=True, exist_ok=True)
-            if path.is_file():
-                path = path.parent
-            if len(self.config.version) > 2:
-                self.config.version = self.config.version[:2]
-            file_name = path.joinpath(
-                f"jstmc{self.config.version}_{self._set_name_fa()}_{self._set_name_fov()}_{self.params.phaseDir}"
-            )
-            self.write_seq(file_name)
-
-            self.write_config(file_name)
-
-            if emc_info is not None:
-                self.write_emc_info(file_name, emc_info)
-
-            # write k_space_sampling pattern
-            if sampling_pattern is not None:
-                self.write_sampling_pattern(sampling_pattern=sampling_pattern)
-
-            if pulse_signal is not None:
-                self.write_pulse(file_name, pulse_signal)
-
-            if sequence_info is not None:
-                self.write_sequence_info(sequence_info=sequence_info)
-
-        else:
-            logModule.info("Not Saving: no Path given")
-
-    def write_seq(self, file_name):
-        save_file = file_name.with_suffix(".seq").__str__()
-        logModule.info(f"writing file: {save_file}")
-        self.ppSeq.write(save_file)
-
-    def write_config(self, file_name):
-        save_dict = {
-            "config": self.config.to_dict(),
-            "specs": self.specs.to_dict(),
-            "params": self.params.to_dict()
-        }
-        if self.config.configFile:
-            save_file = plib.Path(self.config.configFile).absolute()
-        else:
-            save_file = file_name.with_name(f"{file_name.name}_config").with_suffix(".json")
-        save_dict["config"].__setitem__("configFile", save_file.__str__())
-        logModule.info(f"writing file: {save_file}")
-        with open(save_file, "w") as j_file:
-            json.dump(save_dict, j_file, indent=2)
-
-    @staticmethod
-    def write_emc_info(file_name, emc_info):
-        save_file = file_name.with_name(f"{file_name.name}_emc_sequence_conf").with_suffix(".json")
-        logModule.info(f"writing file: {save_file}")
-        with open(save_file, "w") as j_file:
-            json.dump(emc_info, j_file, indent=2)
-
-    @staticmethod
-    def write_pulse(file_name, pulse_signal: rfpf.RF):
-        save_file = file_name.with_name(f"{file_name.name}_pulse").with_suffix(".pkl")
-        logModule.info(f"writing file: {save_file}")
-        pulse_signal.save(save_file)
-
-    def write_sampling_pattern(self, sampling_pattern: pd.DataFrame):
-        path = plib.Path(self.config.outputPath).absolute()
-        file_name = path.joinpath(
-            f"jstmc{self.config.version}_{self._set_name_fa()}_{self._set_name_fov()}_{self.params.phaseDir}_sampling"
-            f"-pattern"
-        )
-        save_file = path.joinpath(file_name).with_suffix(".pkl")
-        self._save_pd_df(pd_df=sampling_pattern, save_path=save_file)
-
-    def write_sequence_info(self, sequence_info: dict):
-        path = plib.Path(self.config.outputPath).absolute()
-        file_name = path.joinpath(
-            f"jstmc{self.config.version}_{self._set_name_fa()}_{self._set_name_fov()}_{self.params.phaseDir}_sequence"
-            f"-info"
-        )
-        save_file = path.joinpath(file_name).with_suffix(".json")
-        with open(save_file, "w") as j_file:
-            json.dump(sequence_info, j_file, indent=2)
-
-    def write_k_traj(self, k_traj: pd.DataFrame):
-        out_path = plib.Path(self.config.outputPath).absolute()
-        # check exist
-        out_path.mkdir(parents=True, exist_ok=True)
-        f_name = out_path.joinpath("k_space_trajectories_df").with_suffix(".json")
-        self._save_pd_df(pd_df=k_traj, save_path=f_name)
-
-    @staticmethod
-    def _save_pd_df(pd_df: pd.DataFrame, save_path: typing.Union[str, plib.Path]):
-        save_path = plib.Path(save_path).absolute()
-        if save_path.suffixes:
-            save_path.parent.mkdir(parents=True, exist_ok=True)
-        else:
-            save_path.mkdir(parents=True, exist_ok=True)
-        logModule.info(f"writing sampling pattern file: {save_path.as_posix()}")
-        if ".pkl" in save_path.suffixes:
-            pd_df.to_pickle(save_path.as_posix())
-        elif ".json" in save_path.suffixes:
-            pd_df.to_json(save_path.as_posix(), indent=2)
-        elif ".csv" in save_path.suffixes:
-            pd_df.to_csv(save_path.as_posix())
-        else:
-            logModule.info("no file extension specified or extension not supported, saving as .pkl")
-            save_path = save_path.with_suffix(".pkl")
-            pd_df.to_pickle(save_path.as_posix())
-
-    def check_output_path(self):
-        if not self.config.outputPath:
-            logModule.info("Not Saving: no Path given; will run through without saving.")
-
-    def setDefinitions(self):
-        self.ppSeq.set_definition(
-            "FOV",
-            [*self.params.get_fov()]
-        )
-        self.ppSeq.set_definition(
-            "Name",
-            f"jstmc{self.config.version}"
-        )
-        self.ppSeq.set_definition(
-            "AdcRasterTime",
-            1e-07
-        )
-        self.ppSeq.set_definition(
-            "GradientRasterTime",
-            self.specs.grad_raster_time
-        )
-        self.ppSeq.set_definition(
-            "RadiofrequencyRasterTime",
-            self.specs.rf_raster_time
-        )
-
-
-def createCommandlineParser():
-=======
 log_module = logging.getLogger(__name__)
 
 
@@ -423,7 +22,6 @@
 
 
 def create_cli() -> Config:
->>>>>>> e451af73
     """
         Build the parser for arguments
         Parse the input arguments.
