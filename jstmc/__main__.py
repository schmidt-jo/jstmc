--- conflicted
+++ resolved
@@ -1,9 +1,4 @@
-<<<<<<< HEAD
-from jstmc import options, seq_v_jstmc, seq_v_vespa, sar, utils
-from rf_pulse_files.rfpf import RF
-=======
 from jstmc import options, seq_v_jstmc, seq_v_vespa
->>>>>>> e451af73
 import numpy as np
 import logging
 import pathlib as plib
@@ -15,34 +10,6 @@
     # set up logging
     logging.basicConfig(format='%(asctime)s %(levelname)s :: %(name)s -- %(message)s',
                         datefmt='%I:%M:%S', level=logging.INFO)
-<<<<<<< HEAD
-    logging.info("Starting sequence build")
-    # build seq object from parsed args
-    seq = options.Sequence.from_cmd_args(prog_args)
-    # check if save path available
-    seq.check_output_path()
-
-    # setup sequence algorithm
-    # jstmc_algo = seq_v_jstmc.JsTmcSequence(seq_opts=seq)
-    jstmc_algo = seq_v_vespa.VespaGerdSequence(seq_opts=seq)
-    # build sequence
-    jstmc_algo.build()
-
-    # get emc_info
-    emc_info = jstmc_algo.get_emc_info()
-    # get slice info
-    z = jstmc_algo.get_z()
-    # get sampling pattern
-    sampling_pattern = jstmc_algo.get_sampling_pattern()
-    # get pulse info
-    pulse = jstmc_algo.get_pulse_rfpf()
-    # get sequence info for recon
-    seq_info = jstmc_algo.get_sequence_info()
-    # get seq object
-    seq = jstmc_algo.get_seq()
-
-    scan_time = np.sum(seq.ppSeq.block_durations)
-=======
 
     logging.info("__________________________________________________________")
     logging.info("____________ jstmc pypulseq sequence creation ____________")
@@ -66,7 +33,6 @@
     # gepypulseq sequence object
     pyp_seq = jstmc_seq.get_pypulseq_seq()
     scan_time = np.sum(pyp_seq.block_durations)
->>>>>>> e451af73
     logging.info(f"Total Scan Time Sum Seq File: {scan_time / 60:.1f} min")
 
     logging.info("Verifying and Writing Files")
@@ -81,34 +47,20 @@
             for err_rep_item in err_rep:
                 w_file.write(f"{str(err_rep_item)}\n")
 
-<<<<<<< HEAD
-    # saving details
-    seq.save(emc_info=emc_info, sampling_pattern=sampling_pattern, pulse_signal=pulse, sequence_info=seq_info)
-    logging.info(f".seq set definitions: {seq.ppSeq.definitions}")
-=======
     # saving
     jstmc_seq.write_seq()
     jstmc_seq.write_pypsi()
 
     logging.info(f".seq set definitions: {pyp_seq.definitions}")
->>>>>>> e451af73
 
     if jstmc_seq.interface.config.visualize:
         logging.info("Plotting")
         # give z and slice thickness both with same units. here mm
-<<<<<<< HEAD
-        utils.plot_slice_acquisition(z*1e3, seq.params.resolutionSliceThickness)
-        # utils.plot_sampling_pattern(sampling_pattern, seq_vars=seq)
-
-        utils.pretty_plot_et(seq, t_start=1e3 * scan_time / 2 - 2 * seq.params.TR,
-                             save=Path(options.Sequence.config.outputPath).absolute().joinpath("echo_train_semc"))
-=======
         # utils.plot_slice_acquisition(z * 1e3, seq.interface.resolutionSliceThickness)
         # utils.plot_sampling_pattern(sampling_pattern, seq_vars=seq)
 
         # utils.pretty_plot_et(seq, t_start=1e3 * scan_time / 2 - 2 * seq.interface.TR,
         #                      save=Path(options.RXV_Sequence.config.outputPath).absolute().joinpath("echo_train_semc"))
->>>>>>> e451af73
 
         pyp_seq.plot(time_range=(0, 2e-3 * jstmc_seq.params.tr), time_disp='s')
         # seq.ppSeq.plot(time_range=(scan_time - 2e-3 * seq.params.TR, scan_time - 1e-6), time_disp='s')
