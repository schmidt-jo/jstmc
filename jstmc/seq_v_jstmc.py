--- conflicted
+++ resolved
@@ -3,8 +3,6 @@
 import numpy as np
 import logging
 import tqdm
-from rf_pulse_files import rfpf
-import pandas as pd
 
 log_module = logging.getLogger(__name__)
 
@@ -22,40 +20,6 @@
         self.delay_slice: events.DELAY = events.DELAY()
 
         # sbbs
-<<<<<<< HEAD
-        self.block_refocus_1: kernels.Kernel = kernels.Kernel.refocus_slice_sel_spoil(params=self.params,
-                                                                                      system=self.system,
-                                                                                      pulse_num=0)
-        ramp_area_ref_1 = self.block_refocus_1.grad_slice.t_array_s[1] * self.block_refocus_1.grad_slice.amplitude[
-            1] / 2.0
-        self.block_excitation: kernels.Kernel = kernels.Kernel.excitation_slice_sel(params=self.params,
-                                                                                    system=self.system,
-                                                                                    adjust_ramp_area=ramp_area_ref_1)
-
-        self.block_acquisition: kernels.Kernel = kernels.Kernel.acquisition_fs(params=self.params,
-                                                                               system=self.system)
-        self.block_refocus, self.phase_enc_time = kernels.Kernel.refocus_slice_sel_spoil(
-            params=self.params, system=self.system, pulse_num=1, return_pe_time=True
-        )
-        self.block_spoil_end: kernels.Kernel = kernels.Kernel.spoil_all_grads(params=self.params,
-                                                                              system=self.system)
-        # set resolution downgrading for fid navs
-        self.nav_num = 2
-        # set so the in plane reso is 3 mm
-        self.nav_resolution_defactor: float = self.params.resolutionSliceThickness / 3
-
-        self.block_excitation_nav: kernels.Kernel = self._set_excitation_fid_nav()
-        self.block_list_fid_nav_acq: list = self._set_acquisition_fid_nav()
-
-        if self.seq.config.visualize:
-            self.block_excitation.plot(path=self.seq.config.outputPath, name="excitation")
-            self.block_refocus_1.plot(path=self.seq.config.outputPath, name="refocus_1")
-            self.block_refocus.plot(path=self.seq.config.outputPath, name="refocus")
-            self.block_excitation_nav.plot(path=self.seq.config.outputPath, name="nav_excitation")
-            for k in range(5):
-                self.block_list_fid_nav_acq[k].plot(path=self.seq.config.outputPath, name=f"nav_acq_{k}")
-
-=======
         self.block_refocus_1: kernels.Kernel = kernels.Kernel.refocus_slice_sel_spoil(
             pyp_interface=self.params,
             system=self.pp_sys,
@@ -177,33 +141,17 @@
         self.interface.emc.durationCrush = self.phase_enc_time * 1e6
 
     # __ private __
->>>>>>> e451af73
     def _set_acquisition_fid_nav(self) -> list:
         # want to use an EPI style readout with acceleration. i.e. skipping of every other line.
         acceleration_factor = 2
         # want to go center out. i.e:
         # acquire line [0, 1, -2, 3, -4, 5 ...] etc i.e. acc_factor_th of the lines + 1,
         pe_increments = np.arange(
-<<<<<<< HEAD
-            1, int(self.params.resolutionNPhase * self.nav_resolution_defactor), acceleration_factor
-=======
             1, int(self.params.resolution_n_phase * self.nav_resolution_defactor), acceleration_factor
->>>>>>> e451af73
         )
         pe_increments *= np.power(-1, np.arange(pe_increments.shape[0]))
         # in general only nth of resolution
         block_fid_nav = [kernels.Kernel.acquisition_fid_nav(
-<<<<<<< HEAD
-            params=self.params,
-            system=self.system,
-            line_num=k,
-            reso_degrading=self.nav_resolution_defactor
-        ) for k in range(int(self.params.resolutionNPhase * self.nav_resolution_defactor / 2))]
-        # add spoiling
-        block_fid_nav.append(self.block_spoil_end)
-        # add delay
-        block_fid_nav.append(kernels.Kernel(system=self.system, delay=events.DELAY.make_delay(delay=10e-3)))
-=======
             pyp_interface=self.params,
             system=self.pp_sys,
             line_num=k,
@@ -213,55 +161,35 @@
         block_fid_nav.append(self.block_spoil_end)
         # add delay
         block_fid_nav.append(kernels.Kernel(system=self.pp_sys, delay=events.DELAY.make_delay(delay=10e-3)))
->>>>>>> e451af73
         return block_fid_nav
 
     def _set_excitation_fid_nav(self) -> kernels.Kernel:
         # use excitation kernel without spoiling
-<<<<<<< HEAD
-        k_ex = kernels.Kernel.excitation_slice_sel(params=self.params, system=self.system, use_slice_spoiling=False)
-=======
         k_ex = kernels.Kernel.excitation_slice_sel(
             pyp_interface=self.params,
             system=self.pp_sys,
             use_slice_spoiling=False
         )
->>>>>>> e451af73
         # set up prephasing gradient for fid readouts
         # get timings
         t_spoiling = np.sum(np.diff(k_ex.grad_slice.t_array_s[-4:]))
         t_spoiling_start = k_ex.grad_slice.t_array_s[-4]
         # get area
-<<<<<<< HEAD
-        num_samples_per_read = int(self.params.resolutionNRead * self.nav_resolution_defactor)
-        grad_read_area = events.GRAD.make_trapezoid(
-            channel=self.params.read_dir, system=self.system,
-            flat_area=num_samples_per_read * self.params.deltaK_read,
-=======
         num_samples_per_read = int(self.params.resolution_n_read * self.nav_resolution_defactor)
         grad_read_area = events.GRAD.make_trapezoid(
             channel=self.params.read_dir, system=self.pp_sys,
             flat_area=num_samples_per_read * self.params.delta_k_read,
->>>>>>> e451af73
             flat_time=self.params.dwell * num_samples_per_read * self.params.oversampling
         ).area
         # need half of this area (includes ramps etc)
         grad_read_pre = events.GRAD.make_trapezoid(
-<<<<<<< HEAD
-            channel=self.params.read_dir, system=self.system, area=-grad_read_area / 2,
-=======
             channel=self.params.read_dir, system=self.pp_sys, area=-grad_read_area / 2,
->>>>>>> e451af73
             duration_s=float(t_spoiling), delay_s=t_spoiling_start
         )
         k_ex.grad_read = grad_read_pre
         return k_ex
 
-<<<<<<< HEAD
-    def calculate_min_esp(self):
-=======
     def _calculate_min_esp(self):
->>>>>>> e451af73
         # calculate time between midpoints
         t_exci_ref = self.block_refocus_1.rf.t_delay_s + self.block_refocus_1.rf.t_duration_s / 2 + \
                      self.block_excitation.get_duration() - self.block_excitation.rf.t_delay_s - \
@@ -293,11 +221,7 @@
     def _calculate_slice_delay(self):
         # time per echo train
         t_pre_etl = self.block_excitation.rf.t_delay_s + self.block_excitation.rf.t_duration_s / 2
-<<<<<<< HEAD
-        t_etl = self.params.ETL * self.params.ESP * 1e-3  # esp in ms
-=======
         t_etl = self.params.etl * self.params.esp * 1e-3  # esp in ms
->>>>>>> e451af73
         t_post_etl = self.block_acquisition.get_duration() / 2 + self.block_spoil_end.get_duration()
 
         t_total_etl = t_pre_etl + t_etl + t_post_etl
@@ -307,21 +231,6 @@
         ) + np.sum(
             [b.get_duration() for b in self.block_list_fid_nav_acq[:-1]]
         )
-<<<<<<< HEAD
-        logModule.info(f"\t\t-total fid-nav time (2 navs + 1 delay of 10ms): {t_total_fid_nav * 1e3:.2f} ms")
-        # deminish TR by FIDnavs
-        tr_eff = self.params.TR * 1e-3 - t_total_fid_nav
-        max_num_slices = int(np.floor(tr_eff / t_total_etl))
-        logModule.info(f"\t\t-total echo train length: {t_total_etl * 1e3:.2f} ms")
-        logModule.info(f"\t\t-desired number of slices: {self.params.resolutionNumSlices}")
-        logModule.info(f"\t\t-possible number of slices within TR: {max_num_slices}")
-        if self.params.resolutionNumSlices > max_num_slices:
-            logModule.info(f"increase TR or Concatenation needed")
-        # we want to add a delay additionally after fid nav block
-        self.delay_slice = events.DELAY.make_delay(
-            (tr_eff - self.params.resolutionNumSlices * t_total_etl) / (self.params.resolutionNumSlices + 1),
-            system=self.system
-=======
         log_module.info(f"\t\t-total fid-nav time (2 navs + 1 delay of 10ms): {t_total_fid_nav * 1e3:.2f} ms")
         # deminish TR by FIDnavs
         tr_eff = self.params.tr * 1e-3 - t_total_fid_nav
@@ -335,64 +244,10 @@
         self.delay_slice = events.DELAY.make_delay(
             (tr_eff - self.params.resolution_slice_num * t_total_etl) / (self.params.resolution_slice_num + 1),
             system=self.pp_sys
->>>>>>> e451af73
         )
         log_module.info(f"\t\t-time between slices: {self.delay_slice.get_duration() * 1e3:.2f} ms")
         if not self.delay_slice.check_on_block_raster():
             self.delay_slice.set_on_block_raster()
-<<<<<<< HEAD
-            logModule.info(f"\t\t-adjusting TR delay to raster time: {self.delay_slice.get_duration() * 1e3:.2f} ms")
-
-    def build(self):
-        logModule.info(f"__Build Sequence__")
-        logModule.info(f"build -- calculate minimum ESP")
-        self.calculate_min_esp()
-        logModule.info(f"build -- calculate slice delay")
-        self._calculate_slice_delay()
-        logModule.info(f"build -- calculate total scan time")
-        self._calculate_scan_time()
-        logModule.info(f"build -- set up k-space")
-        self._set_k_space()
-        logModule.info(f"build -- set up slices")
-        self._set_delta_slices()
-        logModule.info(f"build -- loop lines")
-        self._loop_lines()
-        self._set_seq_info()
-
-    def _set_seq_info(self):
-        self.sampling_pattern = pd.DataFrame(self.sampling_pattern_constr)
-        self.sequence_info = {
-            "IMG_N_read": self.params.resolutionNRead,
-            "IMG_N_phase": self.params.resolutionNPhase,
-            "IMG_N_slice": self.params.resolutionNumSlices,
-            "IMG_resolution_read": self.params.resolutionVoxelSizeRead,
-            "IMG_resolution_phase": self.params.resolutionVoxelSizePhase,
-            "IMG_resolution_slice": self.params.resolutionSliceThickness,
-            "NAV_N_read": int(self.params.resolutionNRead * self.nav_resolution_defactor),
-            "NAV_N_phase": int(self.params.resolutionNPhase * self.nav_resolution_defactor),
-            "NAV_N_slice": self.nav_num,
-            "NAV_resolution_read": self.params.resolutionVoxelSizeRead / self.nav_resolution_defactor,
-            "NAV_resolution_phase": self.params.resolutionVoxelSizePhase / self.nav_resolution_defactor,
-            "NAV_resolution_slice": self.params.resolutionSliceThickness,
-            "NAV_resolution_scaling": self.nav_resolution_defactor,
-            "ETL": self.params.ETL,
-            "Num_Navs": self.params.numberOfCentralLines + self.params.numberOfOuterLines,
-            "Num_lines_per_nav": int(self.params.resolutionNPhase * self.nav_resolution_defactor / 2),
-            "NAV_acc_factor": 2,
-            "OS_factor": self.params.oversampling,
-            "READ_dir": self.params.read_dir
-        }
-
-    def _write_sampling_pattern(self, echo_idx: int, phase_idx: int, slice_idx: int,
-                                num_scan: int = -1, nav_flag: bool = False, nav_dir: int = 0):
-        sampling_index = {
-            "num_scan": num_scan, "navigator": nav_flag,
-            "slice_num": slice_idx, "pe_num": phase_idx, "echo_num": echo_idx, "nav_dir": nav_dir
-        }
-        self.sampling_pattern_constr.append(sampling_index)
-        self.sampling_pattern_set = True
-        return num_scan + 1
-=======
             log_module.info(f"\t\t-adjusting TR delay to raster time: {self.delay_slice.get_duration() * 1e3:.2f} ms")
 
     def _build_variant(self):
@@ -400,7 +255,6 @@
         self._calculate_min_esp()
         log_module.info(f"build -- calculate slice delay")
         self._calculate_slice_delay()
->>>>>>> e451af73
 
     def _loop_lines(self):
         # through phase encodes
@@ -436,17 +290,10 @@
                 # adc
                 self.pp_seq.add_block(*self.block_acquisition.list_events_to_ns())
                 # write sampling pattern
-<<<<<<< HEAD
-                scan_idx = self._write_sampling_pattern(
-                    phase_idx=self.k_indexes[0, idx_n], echo_idx=0, slice_idx=self.trueSliceNum[idx_slice],
-                    num_scan=scan_idx, nav_flag=False
-                )
-=======
                 scan_idx, _ = self._write_sampling_pattern_entry(scan_num=scan_idx,
                                                                  slice_num=self.trueSliceNum[idx_slice],
                                                                  pe_num=self.k_pe_indexes[0, idx_n], echo_num=0,
                                                                  acq_type=self.id_acq_se)
->>>>>>> e451af73
 
                 # delay if necessary
                 if self.delay_ref_adc.get_duration() > 1e-7:
@@ -469,47 +316,25 @@
                     # adc
                     self.pp_seq.add_block(*self.block_acquisition.list_events_to_ns())
                     # write sampling pattern
-<<<<<<< HEAD
-                    scan_idx = self._write_sampling_pattern(
-                        echo_idx=echo_idx, phase_idx=self.k_indexes[echo_idx, idx_n],
-                        slice_idx=self.trueSliceNum[idx_slice], num_scan=scan_idx, nav_flag=False
-                    )
-=======
                     scan_idx, _ = self._write_sampling_pattern_entry(scan_num=scan_idx,
                                                                      slice_num=self.trueSliceNum[idx_slice],
                                                                      pe_num=self.k_pe_indexes[echo_idx, idx_n],
                                                                      echo_num=echo_idx, acq_type=self.id_acq_se)
->>>>>>> e451af73
 
                     # delay if necessary
                     if self.delay_ref_adc.get_duration() > 1e-7:
                         self.pp_seq.add_block(self.delay_ref_adc.to_simple_ns())
                 # spoil end
                 self._set_end_spoil_phase_grad()
-<<<<<<< HEAD
-                self.seq.ppSeq.add_block(*self.block_spoil_end.list_events_to_ns())
-                # insert slice delay
-                self.seq.ppSeq.add_block(self.delay_slice.to_simple_ns())
-=======
                 self.pp_seq.add_block(*self.block_spoil_end.list_events_to_ns())
                 # insert slice delay
                 self.pp_seq.add_block(self.delay_slice.to_simple_ns())
->>>>>>> e451af73
 
             # navigators
             for nav_idx in range(self.nav_num):
                 self._apply_slice_offset_fid_nav(idx_nav=nav_idx)
                 # excitation
                 # add block
-<<<<<<< HEAD
-                self.seq.ppSeq.add_block(*self.block_excitation_nav.list_events_to_ns())
-                # epi style nav read
-                # we set up a counter to track the phase encode line, k-space center is half of num lines
-                line_counter = 0
-                central_line = int(self.params.resolutionNPhase * self.nav_resolution_defactor / 2) - 1
-                # we set up the pahse encode increments
-                pe_increments = np.arange(1, int(self.params.resolutionNPhase * self.nav_resolution_defactor), 2)
-=======
                 self.pp_seq.add_block(*self.block_excitation_nav.list_events_to_ns())
                 # epi style nav read
                 # we set up a counter to track the phase encode line, k-space center is half of num lines
@@ -517,7 +342,6 @@
                 central_line = int(self.params.resolution_n_phase * self.nav_resolution_defactor / 2) - 1
                 # we set up the pahse encode increments
                 pe_increments = np.arange(1, int(self.params.resolution_n_phase * self.nav_resolution_defactor), 2)
->>>>>>> e451af73
                 pe_increments *= np.power(-1, np.arange(pe_increments.shape[0]))
                 # we loop through all fid nav blocks (whole readout)
                 for b_idx in range(self.block_list_fid_nav_acq.__len__()):
@@ -525,24 +349,6 @@
                     b = self.block_list_fid_nav_acq[b_idx]
                     # if at the end we add a delay
                     if (nav_idx == 1) & (b_idx == self.block_list_fid_nav_acq.__len__() - 1):
-<<<<<<< HEAD
-                        self.seq.ppSeq.add_block(self.delay_slice.to_simple_ns())
-                    # otherwise we add the block
-                    else:
-                        self.seq.ppSeq.add_block(*b.list_events_to_ns())
-                    # if we have a readout we write to sampling pattern file
-                    if b.adc.get_duration() > 0:
-                        nav_read_dir = np.sign(b.grad_read.amplitude[1])
-                        # track which line we are writing from the incremental steps
-                        nav_line_pe = np.sum(pe_increments[:line_counter]) + central_line
-                        scan_idx = self._write_sampling_pattern(
-                            echo_idx=-1, phase_idx=nav_line_pe, slice_idx=nav_idx, num_scan=scan_idx, nav_flag=True,
-                            nav_dir=nav_read_dir
-                            )
-                        line_counter += 1
-
-        logModule.info(f"sequence built!")
-=======
                         self.pp_seq.add_block(self.delay_slice.to_simple_ns())
                     # otherwise we add the block
                     else:
@@ -563,7 +369,6 @@
                         line_counter += 1
 
         log_module.info(f"sequence built!")
->>>>>>> e451af73
 
     def _set_fa(self, echo_idx: int):
         if echo_idx == 0:
@@ -642,54 +447,13 @@
         else:
             err = f"sequence setup for only 2 navigators outside slice slab, " \
                   f"index {idx_nav} was given (should be 0 or 1)"
-<<<<<<< HEAD
-            logModule.error(err)
-=======
             log_module.error(err)
->>>>>>> e451af73
             raise ValueError(err)
         sbb.rf.freq_offset_hz = grad_slice_amplitude_hz * z
         # we are setting the phase of a pulse here into its phase offset var.
         # To merge both: given phase parameter and any complex signal array data
         sbb.rf.phase_offset_rad = sbb.rf.phase_rad - 2 * np.pi * sbb.rf.freq_offset_hz * sbb.rf.calculate_center()
 
-<<<<<<< HEAD
-    def get_emc_info(self) -> dict:
-        # ToDo -> set up for vespa-gerd
-        t_rephase = (self.block_excitation.get_duration() -
-                     (self.block_excitation.rf.t_duration_s + self.block_excitation.rf.t_delay_s))
-        amp_rephase = self.block_excitation.grad_slice.area[-1] / t_rephase
-        emc_dict = {
-            "gammaHz": self.seq.specs.gamma,
-            "ETL": self.params.ETL,
-            "ESP": self.params.ESP,
-            "bw": self.params.bandwidth,
-            "gradMode": "Normal",
-            "excitationAngle": self.params.excitationRadFA / np.pi * 180.0,
-            "excitationPhase": self.params.excitationRfPhase,
-            "gradientExcitation": self._set_grad_for_emc(self.block_excitation.grad_slice.slice_select_amplitude),
-            "durationExcitation": self.params.excitationDuration,
-            "gradientExcitationRephase": self._set_grad_for_emc(amp_rephase),
-            "durationExcitationRephase": t_rephase * 1e6,
-            "gradientExcitationVerse1": 0.0,
-            "gradientExcitationVerse2": 0.0,
-            "durationExcitationVerse1": 0.0,
-            "durationExcitationVerse2": 0.0,
-            "refocusAngle": self.params.refocusingFA,
-            "refocusPhase": self.params.refocusingRfPhase,
-            "gradientRefocus": self._set_grad_for_emc(self.block_refocus.grad_slice.slice_select_amplitude),
-            "durationRefocus": self.params.refocusingDuration,
-            "gradientCrush": self._set_grad_for_emc(self.block_refocus.grad_slice.amplitude[1]),
-            "durationCrush": self.phase_enc_time * 1e6,
-            "gradientRefocusVerse1": 0.0,
-            "gradientRefocusVerse2": 0.0,
-            "durationRefocusVerse1": 0.0,
-            "durationRefocusVerse2": 0.0
-        }
-        return emc_dict
-
-=======
->>>>>>> e451af73
 
 if __name__ == '__main__':
     pass