"""
event specific classes

"""
import types
import typing

import matplotlib.pyplot as plt
import pypulseq as pp

import numpy as np
from pypulseq_interface import pypsi
import logging
import copy

log_module = logging.getLogger(__name__)


class Event:
    def __init__(self):
        self.t_duration_s: float = 0.0
        self.system: pp.Opts = NotImplemented

    def get_duration(self):
        raise NotImplementedError

    def to_simple_ns(self):
        raise NotImplementedError

    def copy(self):
        return copy.deepcopy(self)


class RF(Event):
    def __init__(self):
        super().__init__()
        self.flip_angle_deg: typing.Union[float, np.ndarray] = 0.0
        self.phase_deg: typing.Union[float, np.ndarray] = 0.0
        self.pulse_type: str = "exc"
        self.extRfFile: str = ""

        self.flip_angle_rad: typing.Union[float, np.ndarray] = self.flip_angle_deg / 180.0 * np.pi
        self.phase_rad: typing.Union[float, np.ndarray] = self.phase_deg / 180.0 * np.pi

        self.freq_offset_hz: float = 0.0
        self.phase_offset_rad: float = 0.0

        self.t_delay_s: float = 0.0
        self.t_ringdown_s: float = 0.0
        self.t_dead_time_s: float = 0.0
        self.t_array_s: np.ndarray = np.zeros(0)

        self.bandwidth_hz: float = 0.0
        self.time_bandwidth: float = 0.0

        self.signal: np.ndarray = np.zeros(0, dtype=complex)

    @classmethod
    def load_from_pypsi_pulse(cls, fname: str, flip_angle_rad: float, phase_rad: float, system: pp.Opts,
                              duration_s: float = 2e-3, delay_s: float = 0.0, pulse_type: str = 'excitation'):
        rf_instance = cls()
        rf_instance.system = system
        rf = pypsi.Params.pulse.load(fname)
        rf_instance.extRfFile = fname
        rf_instance.pulse_type = pulse_type

        # get signal envelope
        signal = rf.amplitude * np.exp(1j * rf.phase)
        # calculate raster with assigned duration, we set the signal to be rastered on rf raster of 1 us
        delta_t = system.rf_raster_time
        t_array_s = rf_instance.set_on_raster(np.arange(0, int(duration_s * 1e6)) * 1e-6)
        # interpolate signal to new time
        signal_interp = np.interp(
            t_array_s,
            xp=np.linspace(0, duration_s, rf.num_samples),
            fp=signal
        )

        # normalise flip angle
        flip = np.sum(np.abs(signal_interp)) * delta_t * 2 * np.pi

        # assign values
        rf_instance.signal = signal_interp * flip_angle_rad / flip
        rf_instance.flip_angle_rad = flip_angle_rad
        rf_instance.flip_angle_deg = flip_angle_rad / np.pi * 180.0

        rf_instance.phase_rad = phase_rad
        rf_instance.phase_deg = phase_rad / np.pi * 180.0

        rf_instance.t_duration_s = duration_s
        rf_instance.time_bandwidth = rf.time_bandwidth
        rf_instance.bandwidth_hz = rf_instance.time_bandwidth / duration_s
        rf_instance.t_array_s = t_array_s

        rf_instance.t_delay_s = delay_s
        rf_instance.t_ringdown_s = system.rf_ringdown_time
        rf_instance.t_dead_time_s = system.rf_dead_time
        return rf_instance

    @classmethod
    def make_sinc_pulse(cls, flip_angle_rad: float, system: pp.Opts, phase_rad: float = 0.0,
                        pulse_type: str = 'excitation',
                        delay_s: float = 0.0, duration_s: float = 2e-3,
                        freq_offset_hz: float = 0.0, phase_offset_rad: float = 0.0,
                        time_bw_prod: float = 2):
        rf_instance = cls()
        rf_instance.system = system
        rf_simple_ns = pp.make_sinc_pulse(
            use=pulse_type,
            flip_angle=flip_angle_rad,
            delay=delay_s,
            duration=duration_s,
            freq_offset=freq_offset_hz,
            phase_offset=phase_offset_rad + phase_rad,
            return_gz=False,
            time_bw_product=time_bw_prod,
            system=system
        )
        rf_instance.flip_angle_deg = flip_angle_rad * 180.0 / np.pi
        rf_instance.phase_deg = phase_offset_rad * 180.0 / np.pi
        rf_instance.pulse_type = pulse_type
        rf_instance.extRfFile = ""

        rf_instance.flip_angle_rad = flip_angle_rad
        rf_instance.phase_rad = phase_rad

        rf_instance.freq_offset_hz = freq_offset_hz
        rf_instance.phase_offset_rad = phase_offset_rad

        rf_instance.t_delay_s = delay_s
        rf_instance.t_duration_s = duration_s
        rf_instance.t_ringdown_s = system.rf_ringdown_time
        rf_instance.t_dead_time_s = system.rf_dead_time
        rf_instance.t_array_s = rf_instance.set_on_raster(np.linspace(0, duration_s, rf_simple_ns.signal.shape[0]))

        rf_instance.bandwidth_hz = time_bw_prod / duration_s
        rf_instance.time_bandwidth = time_bw_prod

        rf_instance.signal = rf_simple_ns.signal
        rf_instance.system = system
        return rf_instance

    @classmethod
    def make_gauss_pulse(cls, flip_angle_rad: float, system: pp.Opts, phase_rad: float = 0.0,
                         pulse_type: str = 'excitation',
                         delay_s: float = 0.0, duration_s: float = 2e-3,
                         freq_offset_hz: float = 0.0, phase_offset_rad: float = 0.0,
                         time_bw_prod: float = 2):
        rf_instance = cls()
        rf_instance.system = system
        rf_simple_ns = pp.make_gauss_pulse(
            use=pulse_type,
            flip_angle=flip_angle_rad,
            delay=delay_s,
            duration=duration_s,
            freq_offset=freq_offset_hz,
            phase_offset=phase_offset_rad + phase_rad,
            return_gz=False,
            time_bw_product=time_bw_prod,
            system=system
        )
        rf_instance.flip_angle_deg = flip_angle_rad * 180.0 / np.pi
        rf_instance.phase_deg = phase_offset_rad * 180.0 / np.pi
        rf_instance.pulse_type = pulse_type
        rf_instance.extRfFile = ""

        rf_instance.flip_angle_rad = flip_angle_rad
        rf_instance.phase_rad = phase_rad

        rf_instance.freq_offset_hz = freq_offset_hz
        rf_instance.phase_offset_rad = phase_offset_rad

        rf_instance.t_delay_s = delay_s
        rf_instance.t_duration_s = duration_s
        rf_instance.t_ringdown_s = system.rf_ringdown_time
        rf_instance.t_dead_time_s = system.rf_dead_time
        rf_instance.t_array_s = rf_instance.set_on_raster(np.linspace(0, duration_s, rf_simple_ns.signal.shape[0]))

        rf_instance.bandwidth_hz = time_bw_prod / duration_s
        rf_instance.time_bandwidth = time_bw_prod

        rf_instance.signal = rf_simple_ns.signal
        rf_instance.system = system
        return rf_instance

    def get_duration(self):
        return self.t_delay_s + self.t_duration_s + self.t_ringdown_s

    def set_on_raster(self, input_value: typing.Union[int, float, np.ndarray]):
        is_single = isinstance(input_value, (int, float))
        if is_single:
            us_value = np.array(input_value) * 1e6
        else:
            us_value = 1e6 * input_value
        us_raster = 1e6 * self.system.rf_raster_time
        choice = us_value % us_raster
        us_value[choice < 1e-4] = us_value[choice < 1e-4]
        us_value[choice > 1e-4] = np.round(us_value[choice > 1e-4] / us_raster) * us_raster
        if is_single:
            return 1e-6 * us_value[0]
        else:
            return 1e-6 * us_value

    def to_simple_ns(self):
        return types.SimpleNamespace(
            use=self.pulse_type, dead_time=self.t_dead_time_s, delay=self.t_delay_s,
            freq_offset=self.freq_offset_hz, phase_offset=self.phase_offset_rad,
            ringdown_time=self.t_ringdown_s, shape_dur=self.t_duration_s,
            signal=self.signal, t=self.t_array_s,
            type='rf'
        )

    def calculate_center(self):
        """
        calculate the central point of rf shape
        for now assume middle, but can extend to max
        """
        return self.t_duration_s / 2

    def plot(self):
        fig = plt.figure()
        ax = fig.add_subplot()
        amplitude = np.abs(self.signal)
        phase = np.angle(self.signal) + self.phase_rad
        ax.plot(np.linspace(0, self.t_duration_s, self.signal.shape[0]), amplitude, label='amp')
        ax.plot(np.linspace(0, self.t_duration_s, self.signal.shape[0]), phase, label='phase')
        ax.legend()
        plt.show()


class GRAD(Event):
    def __init__(self):
        super().__init__()
        self.channel: str = 'z'
        self.amplitude: typing.Union[float, np.ndarray] = 0.0
        self.area: typing.Union[float,np.ndarray] = 0.0
        self.flat_area: float = 0.0

        self.t_array_s: np.ndarray = np.zeros(0)
        self.t_delay_s: float = 0.0
        self.t_fall_time_s = 1e-5
        self.t_rise_time_s = 1e-5
        self.t_flat_time_s = 1e-5

        self.system: pp.Opts = pp.Opts()

        self.max_slew: float = self.system.max_slew
        self.max_grad: float = self.system.max_grad

        # needed in this project for referencing slice select extended gradients. easy hack
        self.slice_select_amplitude: float = NotImplemented
        self.slice_select_duration: float = NotImplemented

    def set_on_raster(self, value: float, return_delay: bool = False, double: bool = True):
        raster_time = float(self.system.grad_raster_time)
        if double:
            # helps with maintaining raster when calculating esp
            raster_time *= 2.0
        if np.abs(value) % raster_time < 1e-9:
            rastered_value = value
        else:
            rastered_value = np.ceil(value / raster_time) * raster_time
        if not return_delay:
            return rastered_value
        else:
            delay = (rastered_value - value) / 2
            return rastered_value, delay

    @classmethod
    def make_trapezoid(cls, channel: str, system: pp.Opts, amplitude: float = 0.0, area: float = None,
                       delay_s: float = 0.0, duration_s: float = 0.0,
                       flat_area: float = 0.0, flat_time: float = -1.0,
                       rise_time: float = 0.0):
        grad_instance = cls()
        grad_instance.system = system
        # some timing checks
        if flat_time > 1e-7:
            flat_time = grad_instance.set_on_raster(flat_time, double=False)
        if duration_s > 1e-7:
            duration_s = grad_instance.set_on_raster(duration_s, double=False)
        if rise_time > 1e-7:
            rise_time = grad_instance.set_on_raster(rise_time, double=False)

        grad_simple_ns = pp.make_trapezoid(
            channel=channel,
            amplitude=amplitude,
            area=area,
            delay=delay_s,
            duration=duration_s,
            flat_area=flat_area,
            flat_time=flat_time,
            rise_time=rise_time,
            system=system
        )
        grad_instance.channel = channel
        grad_instance.amplitude = np.array([
            0.0, grad_simple_ns.amplitude,
            grad_simple_ns.amplitude, 0.0
        ])
        grad_instance.area = grad_simple_ns.area
        grad_instance.flat_area = grad_simple_ns.flat_area

        grad_instance.t_array_s = np.array([
            0.0, grad_simple_ns.rise_time,
            grad_simple_ns.rise_time + grad_simple_ns.flat_time,
            grad_simple_ns.rise_time + grad_simple_ns.flat_time + grad_simple_ns.fall_time
        ])
        grad_instance.t_delay_s = delay_s
        grad_instance.t_fall_time_s = rise_time
        grad_instance.t_rise_time_s = rise_time
        grad_instance.t_flat_time_s = flat_time

        grad_instance.system = system

        grad_instance.max_slew = system.max_slew
        grad_instance.max_grad = system.max_grad
        grad_instance.t_duration_s = grad_instance.get_duration()
        return grad_instance

    @classmethod
    def make_slice_selective(
            cls, pulse_bandwidth_hz: float, slice_thickness_m: float, duration_s: float,
            system: pp.Opts, pre_moment: float = 0.0, re_spoil_moment: float = 0.0,
            rephase: float = 0.0, t_minimum_re_grad: float = 0.0, adjust_ramp_area: float = 0.0):
        """
        create slice selective gradient with merged pre and re moments (optional)
        - one can set the minimum time for those symmetrical moments with t_minimum_re_grad to match other grad timings
        - the rephase parameter gives control over rephasing the slice select moment in the re-moment.
            It can be helpful to introduce correction factors: rephase = 1.0 will do
            conventional rephasing of half of the slice select area.
            From simulations it was found that eg. for one particular used slr pulse an increase of 8%
            gives better phase properties. hence one could use rephase=1.08.
        - adjust_ramp_area gives control over additional adjustments.
            In the jstmc implementation this is used to account for the ramp area of a successive slice select pulse
        """

        # init
        grad_instance = cls()
        grad_instance.system = system
        duration_s, rf_raster_delay = grad_instance.set_on_raster(duration_s, return_delay=True)
        # set slice select amplitude
        amplitude = pulse_bandwidth_hz / slice_thickness_m
        amps = [0.0]
        times = [0.0]
        areas = []
        # set ramp times to max grad/ slew rate + 2%. could be optimized timing wise!
        t_ramp_unipolar = grad_instance.set_on_raster(1.02 * system.max_grad / system.max_slew)
        t_ramp_bipolar = grad_instance.set_on_raster(2.04 * system.max_grad / system.max_slew)
        t_minimum_re_grad = grad_instance.set_on_raster(t_minimum_re_grad)

        # calculations
        def get_area_asym_grad(amp_h: float, time_h: float, time_htol: float, time_0toh: float = t_ramp_unipolar,
                               amp_l: float = amplitude) -> float:
            """
            we want to calculate the area / moment from an asymmetric gradient part
            """
            area = 0.5 * time_0toh * amp_h + time_h * amp_h + 0.5 * (amp_h - amp_l) * time_htol + time_htol * amp_l
            return area

        def get_asym_grad_amplitude(
                duration: float, moment: float,
                t_asym_ramp: float = t_ramp_unipolar, t_zero_ramp: float = t_ramp_unipolar,
                asym_amplitude: float = amplitude) -> float:
            """
            calculate the amplitude of re/pre gradient given ramp times to 0 and to the slice select amplitude,
             respectively and a duration
            """
            area = moment - asym_amplitude * t_asym_ramp / 2
            time = duration - t_asym_ramp / 2 - t_zero_ramp / 2
            if time < 1e-7:
                calc_amp = 0.0
            else:
                calc_amp = area / time
            return calc_amp

        def get_asym_grad_min_duration(max_amplitude: float, moment: float,
                                       t_asym_ramp: float = t_ramp_unipolar, t_zero_ramp: float = t_ramp_unipolar,
                                       asym_amplitude: float = amplitude) -> (float, float):
            """
            calculate the duration of the re/pre gradient given ramp times to 0 and slice select amplitude,
             respectively and a maximal re/pre gradient amplitude
            """
            t_min_duration = grad_instance.set_on_raster(
                (moment - asym_amplitude * t_asym_ramp / 2) / max_amplitude + t_asym_ramp / 2 + t_zero_ramp / 2
            )
            if np.abs(get_area_asym_grad(
                    amp_h=max_amplitude, time_h=t_min_duration - t_asym_ramp - t_zero_ramp,
                    time_htol=t_asym_ramp, time_0toh=t_zero_ramp, amp_l=asym_amplitude)) - np.abs(moment) > 0:
                # absolute moment was increased, possibly due to np.ceil call in set raster time.
                # apparent prolonging of timing, we can pull it back by slight decreasing of amplitude
                max_amplitude = get_asym_grad_amplitude(
                    duration=t_min_duration, moment=moment,
                    t_asym_ramp=t_asym_ramp, t_zero_ramp=t_zero_ramp, asym_amplitude=asym_amplitude
                )
            return t_min_duration, max_amplitude

        # pre moment
        if np.abs(pre_moment) > 1e-7:
            # add to area array
            areas.append(pre_moment)
            # we assume moment of slice select and pre phaser to act in same direction
            if np.sign(pre_moment) != np.sign(amplitude):
                log_module.error(f"pre-phase / spoil pre -- slice select not optimized for opposite sign grads")
                # we can adopt here also with doubling the ramp times in case we have opposite signs
            # want to minimize timing of gradient - use max grad
            pre_grad_amplitude = np.sign(pre_moment) * system.max_grad
            duration_pre_grad, pre_grad_amplitude = get_asym_grad_min_duration(max_amplitude=pre_grad_amplitude,
                                                                               moment=pre_moment)
            if duration_pre_grad < t_minimum_re_grad:
                # stretch to minimum required time
                duration_pre_grad = t_minimum_re_grad
                pre_grad_amplitude = get_asym_grad_amplitude(duration=duration_pre_grad, moment=pre_moment)
            pre_t_flat = grad_instance.set_on_raster(duration_pre_grad - 2 * t_ramp_unipolar)
            amps.extend([pre_grad_amplitude, pre_grad_amplitude, amplitude])
            times.extend([t_ramp_unipolar, t_ramp_unipolar + pre_t_flat, duration_pre_grad])
        else:
            # ramp up only, no pre moment
            duration_pre_grad = grad_instance.set_on_raster(np.abs(amplitude / system.max_slew))
            times.append(duration_pre_grad)
            amps.append(amplitude)
        # flat part of slice select gradient. an rf would start here, hence save delay
        delay = times[-1] + rf_raster_delay
        amps.append(amplitude)
        times.append(duration_pre_grad + duration_s)
        areas.append(amplitude * duration_s)
        t = duration_pre_grad + duration_s
        re_start_time = t
        # re / spoil moment
        if np.abs(re_spoil_moment) > 1e-7:
            if np.sign(re_spoil_moment) != np.sign(amplitude):
                log_module.error(f"pre-phase / spoil pre -- slice select not optimized for opposite sign grads")
                # we can adopt here also with doubling the ramp times in case we have opposite signs
            t_ramp_asym = t_ramp_unipolar
            re_spoil_moment += - 0.5 * rephase * areas[-1]
            # very specific requirement jstmc sequence. adjust for ramp up of next slice selective gradient
            re_spoil_moment -= adjust_ramp_area
            if np.sign(re_spoil_moment) != np.sign(amplitude):
                # set up ramp for this case - just choose double the ramp time to account for complete gradient swing
                t_ramp_asym = t_ramp_bipolar
            areas.append(re_spoil_moment)
            if t_minimum_re_grad > 1e-6:
                # duration given - use symmetrical timing : same time as re gradient
                duration_re_grad = grad_instance.set_on_raster(t_minimum_re_grad)
                if t_ramp_unipolar > duration_re_grad:
                    err = "ramp times longer than available gradient time, slew rate limit"
                    log_module.error(err)
                    raise ValueError(err)
                # we want to fit the pre moment into the given duration
                # i.e. ramp 0 to pre_amplitude, flat time, ramp pre_amplitude to amplitude
                re_grad_amplitude = get_asym_grad_amplitude(
                    duration=duration_re_grad, moment=re_spoil_moment,
                    t_asym_ramp=t_ramp_asym)
                # but if that exceeds grad limit we need to prolong the time
                if np.abs(re_grad_amplitude) > system.max_grad:
                    re_grad_amplitude = np.sign(re_spoil_moment) * system.max_grad
                    duration_re_grad, re_grad_amplitude = get_asym_grad_min_duration(
                        max_amplitude=re_grad_amplitude, moment=re_spoil_moment, t_asym_ramp=t_ramp_asym)
                re_t_flat = grad_instance.set_on_raster(duration_re_grad - t_ramp_unipolar - t_ramp_asym)
                amps.extend([re_grad_amplitude, re_grad_amplitude])
                times.extend([t + t_ramp_asym, t + t_ramp_asym + re_t_flat])
            else:
                # want to minimize timing of gradient - use max grad
                re_grad_amplitude = np.sign(re_spoil_moment) * system.max_grad
                duration_re_grad, re_grad_amplitude = get_asym_grad_min_duration(
                    max_amplitude=re_grad_amplitude, moment=re_spoil_moment, t_asym_ramp=t_ramp_asym
                )
                re_t_flat = grad_instance.set_on_raster(duration_re_grad - t_ramp_asym - t_ramp_unipolar)
                if re_t_flat > 1e-7:
                    amps.extend([re_grad_amplitude, re_grad_amplitude])
                    times.extend([t + t_ramp_asym, t + t_ramp_asym + re_t_flat])
                else:
                    # can happen with small moments, since above calculations not take into account 0 flat time
                    # we need to recalculate the gradient needed for only the ramps.
                    re_grad_amplitude = amplitude
                    # sanity check if we can fit at all
                    ramp_time = grad_instance.set_on_raster(np.abs(re_spoil_moment * 2 / re_grad_amplitude))
                    min_ramp_time = grad_instance.set_on_raster(np.abs(amplitude / system.max_slew))
                    if min_ramp_time > ramp_time:
<<<<<<< HEAD
                        warn = f"rephasing area low, need only a ramp." \
                               f"ramp slew rate too high, revert to maximal possible" \
                               f"-> can lead to slight deviations in ramp area! change spoiling gradient to avoid!"
                        logModule.warning(warn)
                        ramp_time = min_ramp_time
                    duration_re_grad = ramp_time
=======
                        warn = f"rephasing area low, need only a ramp. " \
                               f"ramp slew rate too high, revert to maximal possible" \
                               f"-> can lead to slight deviations in ramp area! change spoiling gradient to avoid!"
                        log_module.warning(warn)
                        duration_re_grad = min_ramp_time
                    else:
                        # we have ramp time higher than minimal ramp time. need to distribute the area
                        # to a ramp fitting raster timing. usually this creates a mismatch
                        # so we try to stitch the ramp from two parts
                        # we take a ramp time slightly higher than the one we need (10% bigger)
                        ramp_time = grad_instance.set_on_raster(np.abs(1.1 * re_spoil_moment * 2 / re_grad_amplitude))
                        # divide it into 2 subsections
                        t1 = grad_instance.set_on_raster(np.abs(0.5 * ramp_time))
                        t2 = ramp_time - t1
                        # calculate the amplitude of the middle point to accommodate the area
                        mid_amp = (areas[-1] / t1 - amplitude / 2) / (0.5 + 0.5 * t2 / t1)
                        # set first part of ramp
                        amps.extend([mid_amp])
                        times.extend([t + t1])
                        # second part is set by ramp down
                        duration_re_grad = t1 + t2
                        # sanity check. build area only with ramp, check if we match wanted area
                        ramp_area = np.trapz(x=[0, t1, t1+t2], y=[amplitude, mid_amp, 0])
                        if np.abs(ramp_area - areas[-1]) > 1e-9:
                            warn = (f"ramp area ({ramp_area:.2f}) not accommodating needed rephasing area ({areas[-1]:.2f})."
                                    f" This can be due to ramp time set on raster time. "
                                    f"Could be avoided with higher spoiling gradient. ")
                            log_module.warning(warn)
>>>>>>> e451af73
            t += duration_re_grad
        else:
            t += grad_instance.set_on_raster(np.abs(amplitude / system.max_slew))
        # ramp down
        amps.append(0.0)
        times.append(t)

        # end of re gradient
        re_end_time = t
        duration_re_grad = float(re_end_time - re_start_time)
        amps = np.array(amps)
        times = np.array(times)

        times = np.array(times)
        grad_instance.channel = 'z'
        grad_instance.amplitude = np.array(amps)
        grad_instance.area = np.array(areas)
        grad_instance.flat_area = np.zeros(3)

        grad_instance.t_array_s = times
        grad_instance.t_delay_s = 0.0
        grad_instance.t_fall_time_s = times[-1] - times[-2]
        grad_instance.t_rise_time_s = times[1] - times[0]
        grad_instance.t_flat_time_s = 0.0

        # for referencing slice selective part:
        grad_instance.slice_select_duration = duration_s
        grad_instance.slice_select_amplitude = amplitude

        grad_instance.system = system

        grad_instance.max_slew = system.max_slew
        grad_instance.max_grad = system.max_grad
        grad_instance.t_duration_s = grad_instance.get_duration()
        # last sanity check max grad / slew times
        if np.max(np.abs(amps)) > system.max_grad:
            err = f"amplitude violation, maximum gradient exceeded"
            log_module.error(err)
            raise ValueError(err)
        grad_slew = np.abs(np.diff(amps) / np.diff(times))
        if np.max(grad_slew) > system.max_slew:
            err = f"slew rate violation, maximum slew rate exceeded"
            log_module.error(err)
            raise ValueError(err)

        return grad_instance, delay, duration_re_grad

    @classmethod
    def sym_grad(cls, system: pp.Opts, channel: str = 'x', pre_delay: float = 0.0, area_lobe: float = 0.0,
                 amplitude_lobe: float = 0.0, duration_lobe: float = 0.0, duration_between: float = 0.0,
                 reverse_second_lobe: bool = False):
        grad_instance = cls()
        grad_instance.system = system
        duration_lobe = grad_instance.set_on_raster(float(duration_lobe))
        duration_between = grad_instance.set_on_raster(duration_between)

        grad_ns = pp.make_trapezoid(
            channel=channel, area=area_lobe, amplitude=amplitude_lobe, duration=duration_lobe, system=system
        )

        # set up arrays
        grad_instance.t_delay_s = pre_delay
        times = np.array([
            0.0,
            grad_ns.rise_time,
            grad_ns.rise_time + grad_ns.flat_time,
            duration_lobe,
            duration_lobe + duration_between,
            duration_lobe + duration_between + grad_ns.rise_time,
            duration_lobe + duration_between + grad_ns.rise_time + grad_ns.flat_time,
            2 * duration_lobe + duration_between,
        ])
        # for second lobe
        sign = 1
        if reverse_second_lobe:
            sign *= -1
        amps = np.array([
            0.0,
            grad_ns.amplitude,
            grad_ns.amplitude,
            0.0,
            0.0,
            sign * grad_ns.amplitude,
            sign * grad_ns.amplitude,
            0.0
        ])

        areas = [grad_ns.area, 0, sign * grad_ns.area]

        grad_instance.channel = channel
        grad_instance.amplitude = np.array(amps)
        grad_instance.area = np.array(areas)

        grad_instance.t_array_s = times
        grad_instance.t_fall_time_s = times[-1] - times[-2]
        grad_instance.t_rise_time_s = times[1] - times[0]

        grad_instance.system = system

        grad_instance.max_slew = system.max_slew
        grad_instance.max_grad = system.max_grad
        grad_instance.t_duration_s = grad_instance.get_duration()
        # last sanity check max grad / slew times
        if np.max(np.abs(amps)) > system.max_grad:
            err = f"amplitude violation, maximum gradient exceeded"
            log_module.error(err)
            raise ValueError(err)
        grad_slew = np.abs(np.diff(amps) / np.diff(times))
        if np.max(grad_slew) > system.max_slew:
            err = f"slew rate violation, maximum slew rate exceeded"
            log_module.error(err)
            raise ValueError(err)
        return grad_instance

    def get_duration(self):
        # 0 for empty init grad
        t = self.t_delay_s
        if self.t_array_s.__len__() < 1:
            return t
        return t + self.t_array_s[-1]

    def to_simple_ns(self):
        return types.SimpleNamespace(
            channel=self.channel, type='grad',
            delay=self.t_delay_s, first=self.amplitude[0], last=self.amplitude[-1],
            shape_dur=self.t_duration_s, tt=self.t_array_s, waveform=self.amplitude
        )

    def plot(self):
        fig = plt.figure()
        ax = fig.add_subplot()
        gamma = self.system.gamma
        amplitude = self.amplitude / gamma * 1e3
        ax.plot(self.t_array_s * 1e3, amplitude)
        ax.set_xlabel("time [ms]")
        ax.set_ylabel("grad amp [mT/m]")
        plt.show()

    def calculate_asym_area(self, forward: bool = True):
        amps = self.amplitude
        times = self.t_array_s
        if not forward:
            amps = amps[::-1]
            times = times[::-1]
        amplitude_a = amps[1]
        amplitude_b = amps[3]
        delta_t = np.abs(np.diff(times))[:3]
        factor = np.array([0.5, 1.0, 0.5])
        area = amplitude_a * np.sum(factor * delta_t) + amplitude_b * delta_t[2] / 2
        return area


class ADC(Event):
    def __init__(self):
        super().__init__()
        self.num_samples: int = 0

        self.t_dwell_s: float = 0.0
        self.t_delay_s: float = 0.0
        self.t_duration_s: float = 0.0
        self.t_dead_time_s: float = 0.0

        self.freq_offset_hz: float = 0.0
        self.phase_offset_rad: float = 0.0

        self.system: pp.Opts = pp.Opts()

    @classmethod
    def make_adc(cls, system: pp.Opts,
                 num_samples: int = 0, delay_s: float = 0, duration_s: float = 0,
                 dwell: float = 0, freq_offset_hz: float = 0, phase_offset_rad: float = 0.0
                 ):
        adc_ns = pp.make_adc(
            num_samples=num_samples,
            delay=delay_s,
            duration=duration_s,
            dwell=dwell,
            freq_offset=freq_offset_hz,
            phase_offset=phase_offset_rad,
            system=system
        )
        adc_instance = cls()
        adc_instance.system = system
        adc_instance.num_samples = adc_ns.num_samples
        adc_instance.t_delay_s = adc_ns.delay
        adc_instance.t_dwell_s = adc_ns.dwell
        adc_instance.t_duration_s = adc_ns.dwell * adc_ns.num_samples
        adc_instance.t_dead_time_s = adc_ns.dead_time
        adc_instance.freq_offset_hz = adc_ns.freq_offset
        adc_instance.phase_offset_rad = adc_ns.phase_offset
        adc_instance.set_on_raster()
        return adc_instance

    def get_duration(self):
        return self.t_duration_s + self.t_delay_s

    def to_simple_ns(self):
        return types.SimpleNamespace(
            dead_time=self.t_dead_time_s, delay=self.t_delay_s, dwell=self.t_dwell_s,
            freq_offset=self.freq_offset_hz, num_samples=self.num_samples,
            phase_offset=self.phase_offset_rad, type='adc'
        )

    def plot(self):
        fig = plt.figure()
        ax = fig.add_subplot()
        amplitude = np.array([0, 0, 1, 1, 0])
        times = np.array(
            [0, self.t_delay_s - 1e-9, self.t_delay_s + 1e-9, self.get_duration() - 1e-9, self.get_duration() + 1e-9])
        ax.plot(times * 1e3, amplitude)
        ax.set_xlabel("time [ms]")
        ax.set_ylabel("ADC")
        plt.show()

    def set_on_raster(self):
        raster_time = float(self.system.adc_raster_time)
        to_set = ["t_dwell_s", "t_delay_s", "t_duration_s"]
        # save number of samples
        n = int(self.t_duration_s / self.t_dwell_s)
        for key in to_set:
            value = self.__getattribute__(key)
            if np.abs(value) % raster_time > 1e-9:
                rastered_value = np.ceil(value / raster_time) * raster_time
                self.__setattr__(key, rastered_value)
                if key == "t_dwell_s":
                    # if dwell changed adopt
                    self.t_duration_s = n * self.t_dwell_s


class DELAY(Event):
    def __init__(self):
        super().__init__()
        self.system = pp.Opts()

    @classmethod
    def make_delay(cls, delay: float, system: pp.Opts = pp.Opts()):
        delay_instance = cls()
        delay_instance.system = system
        delay_instance.t_duration_s = delay
        delay_instance.set_on_block_raster()
        return delay_instance

    def check_on_block_raster(self) -> bool:
        us_raster = 1e6 * self.system.grad_raster_time
        us_value = 1e6 * self.t_duration_s
        if us_value % us_raster < 1e-4:
            rastered_value = us_value * 1e-6
        else:
            rastered_value = np.round(us_value / us_raster) * us_raster
        if np.abs(rastered_value - self.t_duration_s) > 1e-8:
            return False
        else:
            return True

    def set_on_block_raster(self):
        us_raster = 1e6 * self.system.grad_raster_time
        us_value = 1e6 * self.t_duration_s
        if us_value % us_raster < 1e-4:
            rastered_value = us_value
        else:
            rastered_value = int(np.ceil(us_value / us_raster) * us_raster)
        self.t_duration_s = rastered_value * 1e-6

    def get_duration(self):
        return self.t_duration_s

    def to_simple_ns(self):
        return types.SimpleNamespace(delay=self.t_duration_s, type='delay')


if __name__ == '__main__':
    rf = pp.make_sinc_pulse(
        np.pi / 2,
        system=pp.Opts(),
        use='excitation'
    )
    rf_new = RF.make_sinc_pulse(
        flip_angle_rad=np.pi / 2,
        pulse_type='excitation',
        system=pp.Opts()
    )
    rf_new_ns = rf_new.to_simple_ns()
    log_module.info("compare rf")

    grad_ns = pp.make_extended_trapezoid(
        'z',
        amplitudes=np.array([0, 755857.8987, 755857.8987, 0]),
        times=np.array([0, 0.00011, 0.00189, 0.002])
    )
    grad_new = GRAD.make_trapezoid('z', system=pp.Opts(), area=1 / 0.7 * 1e3, duration_s=2e-3)
    grad_new_ns = grad_new.to_simple_ns()
    log_module.info("compare grad")

    adc_ns = pp.make_adc(num_samples=304, duration=3e-3)
    adc_new = ADC.make_adc(system=pp.Opts(), num_samples=304, duration_s=3e-3)
    adc_new_ns = adc_new.to_simple_ns()

    log_module.info("compare adc")

    delay_ns = pp.make_delay(1e-3)
    delay_new = DELAY.make_delay(1e-3)

    log_module.info("compare delays")<|MERGE_RESOLUTION|>--- conflicted
+++ resolved
@@ -476,14 +476,6 @@
                     ramp_time = grad_instance.set_on_raster(np.abs(re_spoil_moment * 2 / re_grad_amplitude))
                     min_ramp_time = grad_instance.set_on_raster(np.abs(amplitude / system.max_slew))
                     if min_ramp_time > ramp_time:
-<<<<<<< HEAD
-                        warn = f"rephasing area low, need only a ramp." \
-                               f"ramp slew rate too high, revert to maximal possible" \
-                               f"-> can lead to slight deviations in ramp area! change spoiling gradient to avoid!"
-                        logModule.warning(warn)
-                        ramp_time = min_ramp_time
-                    duration_re_grad = ramp_time
-=======
                         warn = f"rephasing area low, need only a ramp. " \
                                f"ramp slew rate too high, revert to maximal possible" \
                                f"-> can lead to slight deviations in ramp area! change spoiling gradient to avoid!"
@@ -512,7 +504,6 @@
                                     f" This can be due to ramp time set on raster time. "
                                     f"Could be avoided with higher spoiling gradient. ")
                             log_module.warning(warn)
->>>>>>> e451af73
             t += duration_re_grad
         else:
             t += grad_instance.set_on_raster(np.abs(amplitude / system.max_slew))
